--- conflicted
+++ resolved
@@ -41,15 +41,9 @@
   header()->rpc_remote_stack_depth_guess = static_cast<uint32_t>(-1);
   header()->rpc_local_stack_depth = static_cast<uint32_t>(-1);
   header()->seqno = 0;
-<<<<<<< HEAD
-# if defined(OS_MACOSX)
-  header()->cookie = 0;
-# endif
-=======
 #if defined(OS_MACOSX)
   header()->cookie = 0;
 #endif
->>>>>>> bba2d3e0
   InitLoggingVariables(name);
 }
 
