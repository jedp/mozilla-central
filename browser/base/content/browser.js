--- conflicted
+++ resolved
@@ -737,11 +737,7 @@
     var mustLoadSidebar = false;
 
     if (!gMultiProcessBrowser) {
-<<<<<<< HEAD
-      // There is an Content:Click message manually sent from content.
-=======
       // There is a Content:Click message manually sent from content.
->>>>>>> 0a8e1e27
       Cc["@mozilla.org/eventlistenerservice;1"]
         .getService(Ci.nsIEventListenerService)
         .addSystemEventListener(gBrowser, "click", contentAreaClick, true);
