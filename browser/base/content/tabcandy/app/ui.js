/* ***** BEGIN LICENSE BLOCK *****
 * Version: MPL 1.1/GPL 2.0/LGPL 2.1
 *
 * The contents of this file are subject to the Mozilla Public License Version
 * 1.1 (the "License"); you may not use this file except in compliance with
 * the License. You may obtain a copy of the License at
 * http://www.mozilla.org/MPL/
 *
 * Software distributed under the License is distributed on an "AS IS" basis,
 * WITHOUT WARRANTY OF ANY KIND, either express or implied. See the License
 * for the specific language governing rights and limitations under the
 * License.
 *
 * The Original Code is ui.js.
 *
 * The Initial Developer of the Original Code is
 * Ian Gilman <ian@iangilman.com>.
 * Portions created by the Initial Developer are Copyright (C) 2010
 * the Initial Developer. All Rights Reserved.
 *
 * Contributor(s):
 * Aza Raskin <aza@mozilla.com>
 * Michael Yoshitaka Erlewine <mitcho@mitcho.com>
 * Ehsan Akhgari <ehsan@mozilla.com>
 * Raymond Lee <raymond@appcoast.com>
 *
 * Alternatively, the contents of this file may be used under the terms of
 * either the GNU General Public License Version 2 or later (the "GPL"), or
 * the GNU Lesser General Public License Version 2.1 or later (the "LGPL"),
 * in which case the provisions of the GPL or the LGPL are applicable instead
 * of those above. If you wish to allow use of your version of this file only
 * under the terms of either the GPL or the LGPL, and not to allow others to
 * use your version of this file under the terms of the MPL, indicate your
 * decision by deleting the provisions above and replace them with the notice
 * and other provisions required by the GPL or the LGPL. If you do not delete
 * the provisions above, a recipient may use your version of this file under
 * the terms of any one of the MPL, the GPL or the LGPL.
 *
 * ***** END LICENSE BLOCK ***** */

// **********
// Title: ui.js 

(function(){

window.Keys = {meta: false};

// ##########
// Class: Navbar
// Singleton for helping with the browser's nav bar. 
Navbar = {
  // ----------
  // Variable: urlBar
  // The URL bar for the window.
  get urlBar() {
    var win = Utils.getCurrentWindow();
    if (win)
      return win.gURLBar;
    return null;
  }
};

// ##########
// Class: Tabbar
// Singleton for managing the tabbar of the browser. 
var Tabbar = {
  // ----------
  // Variable: el
  // The tab bar's element. 
  get el() {
    return window.Tabs[0].raw.parentNode; 
  },
  
  // ----------
  // Function: getVisibleTabCount
  // Returns the number of tabs that are currently visible
  getVisibleTabCount: function(){
    var visibleTabCount = 0;
    this.getAllTabs().forEach(function(tab){
      if ( !tab.collapsed )
        visibleTabCount++
    });
    return visibleTabCount;
  },
  
  // ----------
  // Function: getAllTabs
  // Returns an array of all tabs which exist in the current window
  // tabbrowser. Returns an Array.
  getAllTabs: function() {
    var tabBarTabs = [];
    if (this.el) {
      // this.el.children is not a real array and does contain
      // useful functions like filter or forEach. Convert it into a real array.
      for (var i = 0; i < this.el.children.length; i++) {
        tabBarTabs.push(this.el.children[i]);
      }
    }
    return tabBarTabs;
  },
  
  // ----------
  // Function: showOnlyTheseTabs
  // Hides all of the tabs in the tab bar which are not passed into this function.
  //
  // Paramaters
  //  - An array of <BrowserTab> objects.
  //  - Some options
  showOnlyTheseTabs: function(tabs, options){
    try { 
      if (!options)
        options = {};
          
      var tabbrowser = Utils.getCurrentWindow().gBrowser;
      var tabBarTabs = this.getAllTabs();
      
      var visibleTabs =
        [ tab.tab.raw for each ( tab in tabs ) if (tab.tab.tabbrowser == tabbrowser) ];
      
      // Show all of the tabs in the group.
      tabBarTabs.forEach(function(tab){
        var collapsed = true;
        visibleTabs.some(function(visibleTab, i) {
          if (visibleTab == tab) {
            collapsed = false;
            // remove the element to speed up the next loop.
            if (options.dontReorg)
              visibleTabs.splice(i, 1);
            return true;
          }
        });
        tab.collapsed = collapsed;
      });
      
      // Move them (in order) that they appear in the group to the end of the
      // tab strip. This way the tab order is matched up to the group's
      // thumbnail order.
      if (!options.dontReorg) {
        visibleTabs.forEach(function(visibleTab) {
          tabbrowser.moveTabTo(visibleTab, tabBarTabs.length - 1);
        });
      }

    } catch(e) {
      Utils.log(e);
    }
  },

  // ----------
  // Function: showAllTabs
  // Shows all of the tabs in the tab bar.
  showAllTabs: function(){
    this.getAllTabs().forEach(function(tab) {
      tab.collapsed = false;
    });
  }
}

// ##########
// Class: Page
// Singleton top-level UI manager. TODO: Integrate with <UIClass>.  
window.Page = {
  startX: 30, 
  startY: 70,
  closedLastVisibleTab: false,
  closedSelectedTabInTabCandy: false,
  stopZoomPreparation: false,
    
  // ----------
  // Function: isTabCandyVisible
  // Returns true if the TabCandy UI is currently shown. 
  isTabCandyVisible: function(){
    return (Utils.getCurrentWindow().document.getElementById("tab-candy-deck").
             selectedIndex == 1);
  },
  
  // ----------
  // Function: hideChrome
  // Hides the nav bar, tab bar, etc.
  hideChrome: function(){
    var currentWin = Utils.getCurrentWindow();
    currentWin.document.getElementById("tab-candy-deck").selectedIndex = 1;
    currentWin.document.getElementById("tab-candy").contentWindow.focus();
    
    currentWin.gBrowser.updateTitlebar();
    this._setActiveTitleColor(true);
  },
    
  // ----------
  // Function: showChrome
  // Shows the nav bar, tab bar, etc.
  showChrome: function(){
    var currentWin = Utils.getCurrentWindow();
    var tabContainer = currentWin.gBrowser.tabContainer;
    currentWin.document.getElementById("tab-candy-deck").selectedIndex = 0;
    
    // set the close button on tab
/*     iQ.timeout(function() { // Marshal event from chrome thread to DOM thread    */
      tabContainer.adjustTabstrip();
/*     }, 1); */

    currentWin.gBrowser.updateTitlebar();
    this._setActiveTitleColor(false);
  },

  // ----------
  // Function: _setActiveTitleColor
  // Used on the Mac to make the title bar match the gradient in the rest of the 
  // TabCandy UI. 
  // 
  // Parameters: 
  //   set - true for the special TabCandy color, false for the normal color.
  _setActiveTitleColor: function(set) {
    // Mac Only
    if (Utils.isMac()) {
      var mainWindow =
        Utils.getCurrentWindow().document.getElementById("main-window");
      if (set)
        mainWindow.setAttribute("activetitlebarcolor", "#C4C4C4");
      else
        mainWindow.removeAttribute("activetitlebarcolor");
    }
  },

  // ----------
  // Function: showTabCandy
  // Zoom out of the current tab (if applicable) and show the TabCandy UI.
  showTabCandy: function() {
    var self = this;
    var currentTab = UI.currentTab;
    var item = null;

    if (currentTab && currentTab.mirror)
      item = TabItems.getItemByTabElement(currentTab.mirror.el);

    if (item) {
      // If there was a previous currentTab we want to animate
      // its mirror for the zoom out.
      // Note that we start the animation on the chrome thread.

      // Zoom out!
      item.zoomOut(function() {
        if (!currentTab.mirror) // if the tab's been destroyed
          item = null;

        self.setActiveTab(item);

        var activeGroup = Groups.getActiveGroup();
        if ( activeGroup )
          activeGroup.setTopChild(item);
  
        window.Groups.setActiveGroup(null);
        UI.resize(true);
      });
    }
  },
<<<<<<< HEAD
  
=======

  // ----------
  // Function: setupKeyHandlers
  // Sets up the handlers for keyboard navigation. 
  setupKeyHandlers: function(){
    var self = this;
    iQ(window).keyup(function(e){
      if (!e.metaKey) window.Keys.meta = false;
    });
    
    iQ(window).keydown(function(e){
      if (e.metaKey) window.Keys.meta = true;
      
      if (!self.getActiveTab()) return;
      
      var centers = [[item.bounds.center(), item] for each(item in TabItems.getItems())];
      myCenter = self.getActiveTab().bounds.center();

      function getClosestTabBy(norm){
        var matches = centers
          .filter(function(item){return norm(item[0], myCenter)})
          .sort(function(a,b){
            return myCenter.distance(a[0]) - myCenter.distance(b[0]);
          });
        if ( matches.length > 0 )
          return matches[0][1];
        return null;
      }

      var norm = null;
      switch (e.which){
        case 39: // Right
          norm = function(a, me){return a.x > me.x};
          break;
        case 37: // Left
          norm = function(a, me){return a.x < me.x};
          break;
        case 40: // Down
          norm = function(a, me){return a.y > me.y};
          break;
        case 38: // Up
          norm = function(a, me){return a.y < me.y}
          break;
      }
      
      if ( norm != null && iQ(":focus").length == 0 ){
        var nextTab = getClosestTabBy(norm);
        if ( nextTab ){
          if ( nextTab.inStack() && !nextTab.parent.expanded){
            nextTab = nextTab.parent.getChild(0);
          }
          self.setActiveTab(nextTab);           
        }
        e.preventDefault();               
      }
      
      if ((e.which == 27 || e.which == 13) && iQ(":focus").length == 0 )
        if ( self.getActiveTab() ) self.getActiveTab().zoomIn();
    });
  },
    
>>>>>>> c1046d98
  // ----------  
  // Function: init
  // Starts this object. 
  init: function() {
    var self = this;
        
    // When you click on the background/empty part of TabCandy,
    // we create a new group.
    var tabCandyContentDoc =
      Utils.getCurrentWindow().document.getElementById("tab-candy").
        contentDocument;
    iQ(tabCandyContentDoc).mousedown(function(e){
      if ( e.originalTarget.id == "content" )
        self.createGroupOnDrag(e)
    });

    this._setupKeyHandlers();

    Tabs.onClose(function(){
      if (self.isTabCandyVisible()) {
        // just closed the selected tab in the tab candy interface.
        if (UI.currentTab == this) {
          self.closedSelectedTabInTabCandy = true;
        }
      } else {
        var group = Groups.getActiveGroup();
        // 1) Only go back to the TabCandy tab when there you close the last
        // tab of a group.
        // 2) ake care of the case where you've closed the last tab in
        // an un-named group, which means that the group is gone (null) and
        // there are no visible tabs.
        if ((group && group._children.length == 1) ||
            (group == null && Tabbar.getVisibleTabCount() == 1)) {
          self.closedLastVisibleTab = true;
          // remove the zoom prep.
          if (this && this.mirror) {
            var item = TabItems.getItemByTabElement(this.mirror.el);
            if (item) {
              item.setZoomPrep(false);
            }
          }
          self.hideChrome();
        }
      }
      return false;
    });
    
    Tabs.onMove(function() {
      iQ.timeout(function() { // Marshal event from chrome thread to DOM thread
        var activeGroup = Groups.getActiveGroup();
        if ( activeGroup ) {
          activeGroup.reorderBasedOnTabOrder();                
        }
      }, 1);
    });
    
    Tabs.onFocus(function() {
      self.tabOnFocus(this);
    });
  },
  
  // ----------  
  // Function: tabOnFocus
  // Called when the user switches from one tab to another outside of the TabCandy UI.
  tabOnFocus: function(tab) {
    var focusTab = tab;
    var currentTab = UI.currentTab;
    var currentWindow = Utils.getCurrentWindow();
    var self = this;
    
    UI.currentTab = focusTab;
    // if the last visible tab has just been closed, don't show the chrome UI.
    if (this.isTabCandyVisible() &&
        (this.closedLastVisibleTab || this.closedSelectedTabInTabCandy)) {
      this.closedLastVisibleTab = false;
      this.closedSelectedTabInTabCandy = false;
      return;      
    }

    // if TabCandy is visible but we didn't just close the last tab or
    // selected tab, show chrome.
    if (this.isTabCandyVisible())
      this.showChrome();

    // reset these vars, just in case.    
    this.closedLastVisibleTab = false;
    this.closedSelectedTabInTabCandy = false;
    
    iQ.timeout(function() { // Marshal event from chrome thread to DOM thread      
      // this value is true when tabcandy is open at browser startup.
      if (self.stopZoomPreparation) {
        self.stopZoomPreparation = false;
        if (focusTab && focusTab.mirror) {
          var item = TabItems.getItemByTabElement(focusTab.mirror.el);
          if (item)
            self.setActiveTab(item);
        }
        return;
      }
      
      if (focusTab != UI.currentTab) {
        // things have changed while we were in timeout
        return;
      }
      
      var visibleTabCount = Tabbar.getVisibleTabCount();

      var newItem = null;
      if (focusTab && focusTab.mirror)
        newItem = TabItems.getItemByTabElement(focusTab.mirror.el);
  
      if (newItem)
        Groups.setActiveGroup(newItem.parent);

      // ___ prepare for when we return to TabCandy
      var oldItem = null;
      if (currentTab && currentTab.mirror)
        oldItem = TabItems.getItemByTabElement(currentTab.mirror.el);

      if (newItem != oldItem) {
        if (oldItem)
          oldItem.setZoomPrep(false);
        
        // if the last visible tab is removed, don't set zoom prep because
        // we shoud be in the Tab Candy interface.
        if (visibleTabCount > 0) {
          if (newItem)
            newItem.setZoomPrep(true);
        }
      } else {
        // the tab is already focused so the new and old items are the
        // same.
        if (oldItem)
          oldItem.setZoomPrep(true);
      }
    }, 1);
  },

  // ---------- 
  _setupKeyHandlers: function(){
    var self = this;
    iQ(window).keyup(function(e){
      if (!e.metaKey) window.Keys.meta = false;
    });
    
    iQ(window).keydown(function(event){
      if (event.metaKey) window.Keys.meta = true;
      
      if (!self.getActiveTab() || iQ(":focus").length > 0) {
        // prevent the default action when tab is pressed so it doesn't gives
        // us problem with content focus.
        if (event.which == 9) {
          event.stopPropagation();
          event.preventDefault();
        }
        return;
      }  
     
      function getClosestTabBy(norm){
        var centers =
          [[item.bounds.center(), item] for each(item in TabItems.getItems())];
        var myCenter = self.getActiveTab().bounds.center();
        var matches = centers
          .filter(function(item){return norm(item[0], myCenter)})
          .sort(function(a,b){
            return myCenter.distance(a[0]) - myCenter.distance(b[0]);
          });
        if ( matches.length > 0 )
          return matches[0][1];
        return null;
      }

      var norm = null;
      switch (event.which) {
        case 39: // Right
          norm = function(a, me){return a.x > me.x};
          break;
        case 37: // Left
          norm = function(a, me){return a.x < me.x};
          break;
        case 40: // Down
          norm = function(a, me){return a.y > me.y};
          break;
        case 38: // Up
          norm = function(a, me){return a.y < me.y}
          break;
      }        
     
      if (norm != null) {
        var nextTab = getClosestTabBy(norm);
        if (nextTab) {
          if (nextTab.inStack() && !nextTab.parent.expanded)
            nextTab = nextTab.parent.getChild(0);
          self.setActiveTab(nextTab);        
        }
        event.stopPropagation();
        event.preventDefault();
      } else if (event.which == 27 || event.which == 13) { // esc or return
        var activeTab = self.getActiveTab();
        if (activeTab)
          activeTab.zoomIn();
        event.stopPropagation();
        event.preventDefault();
      } else if (event.which == 9) { // tab or shift+tab
        var activeTab = self.getActiveTab();
        if (activeTab) {
          var tabItems = (activeTab.parent ? activeTab.parent.getChildren() :
                          Groups.getOrphanedTabs());
          var length = tabItems.length;
          var currentIndex = tabItems.indexOf(activeTab);
            
          if (length > 1) {
            if (event.shiftKey) {
              if (currentIndex == 0) {
                newIndex = (length - 1);
              } else {
                newIndex = (currentIndex - 1);
              }
            } else {
              if (currentIndex == (length - 1)) {
                newIndex = 0;
              } else {
                newIndex = (currentIndex + 1);
              } 
            }
            self.setActiveTab(tabItems[newIndex]);        
          }
        }
        event.stopPropagation();
        event.preventDefault();
      }
    });
  },

  // ----------  
  // Function: createGroupOnDrag
  // Called in response to a mousedown in empty space in the TabCandy UI;
  // creates a new group based on the user's drag.
  createGroupOnDrag: function(e){
    const minSize = 60;
    const minMinSize = 15;
    
    var startPos = {x:e.clientX, y:e.clientY}
    var phantom = iQ("<div>")
      .addClass('group phantom')
      .css({
        position: "absolute",
        opacity: .7,
        zIndex: -1,
        cursor: "default"
      })
      .appendTo("body");

    var item = { // a faux-Item
      container: phantom,
      isAFauxItem: true,
      bounds: {},
      getBounds: function FauxItem_getBounds() {
        return this.container.bounds();
      },
      setBounds: function FauxItem_setBounds( bounds ) {
        this.container.css( bounds );
      },
      setZ: function FauxItem_setZ( z ) {
        this.container.css( 'z-index', z );
      },
      setOpacity: function FauxItem_setOpacity( opacity ) {
        this.container.css( 'opacity', opacity );
      },
      // we don't need to pushAway the phantom item at the end, because 
      // when we create a new Group, it'll do the actual pushAway.
      pushAway: function () {},
    };
    item.setBounds( new Rect( startPos.y, startPos.x, 0, 0 ) );
    
    var dragOutInfo = new Drag(item, e, true); // true = isResizing
    
    function updateSize(e){
      var box = new Rect();
      box.left = Math.min(startPos.x, e.clientX);
      box.right = Math.max(startPos.x, e.clientX);
      box.top = Math.min(startPos.y, e.clientY);
      box.bottom = Math.max(startPos.y, e.clientY);
      item.setBounds(box);
      
      // compute the stationaryCorner
      var stationaryCorner = '';
      
      if (startPos.y == box.top)
        stationaryCorner += 'top';
      else
        stationaryCorner += 'bottom';
        
      if (startPos.x == box.left)
        stationaryCorner += 'left';
      else
        stationaryCorner += 'right';
      
      dragOutInfo.snap(stationaryCorner, false, false); // null for ui, which we don't use anyway.

      box = item.getBounds();
      if (box.width > minMinSize && box.height > minMinSize
          && (box.width > minSize || box.height > minSize)) 
        item.setOpacity(1);
      else 
        item.setOpacity(0.7);
      
      e.preventDefault();     
    }
    
    function collapse(){
      phantom.animate({
        width: 0,
        height: 0,
        top: phantom.position().top + phantom.height()/2,
        left: phantom.position().left + phantom.width()/2
      }, {
        duration: 300,
        complete: function() {
          phantom.remove();
        }
      });
    }
    
    function finalize(e){
      iQ(window).unbind("mousemove", updateSize);
      dragOutInfo.stop();
      if ( phantom.css("opacity") != 1 ) 
        collapse();
      else {
        var bounds = item.getBounds();

        // Add all of the orphaned tabs that are contained inside the new group
        // to that group.
        var tabs = Groups.getOrphanedTabs();
        var insideTabs = [];
        for each( tab in tabs ){
          if ( bounds.contains( tab.bounds ) ){
            insideTabs.push(tab);
          }
        }
        
        var group = new Group(insideTabs,{bounds:bounds});
        phantom.remove();
        dragOutInfo = null;
      }
    }
    
    iQ(window).mousemove(updateSize)
    iQ(Utils.getCurrentWindow()).one('mouseup', finalize);
    e.preventDefault();  
    return false;
  },
  
  // ----------
  // Function: setActiveTab
  // Sets the currently active tab. The idea of a focused tab is useful
  // for keyboard navigation and returning to the last zoomed-in tab.
  // Hitting return/esc brings you to the focused tab, and using the
  // arrow keys lets you navigate between open tabs.
  //
  // Parameters:
  //  - Takes a <TabItem>
  //
  setActiveTab: function(tab){
    if (tab == this._activeTab)
      return;
      
    if (this._activeTab) { 
      this._activeTab.makeDeactive();
      this._activeTab.removeOnClose(this);
    }
      
    this._activeTab = tab;
    
    if (this._activeTab) {
      var self = this;
      this._activeTab.addOnClose(this, function() {
        self._activeTab = null;
      });

      this._activeTab.makeActive();
    }
  },
  
  // ----------
  // Function: getActiveTab
  // Returns the currently active tab as a <TabItem>
  //
  getActiveTab: function(){
    return this._activeTab;
  }
}

// ##########
// Class: UIClass
// Singleton top-level UI manager. TODO: Integrate with <Page>.
function UIClass() { 
  try {
    // Variable: navBar
    // A reference to the <Navbar>, for manipulating the browser's nav bar. 
    this.navBar = Navbar;
    
    // Variable: tabBar
    // A reference to the <Tabbar>, for manipulating the browser's tab bar.
    this.tabBar = Tabbar;
    
    // Variable: devMode
    // If true (set by an url parameter), adds extra features to the screen. 
    // TODO: Integrate with the dev menu
    this.devMode = false;
    
    // Variable: currentTab
    // Keeps track of which <Tabs> tab we are currently on.
    // Used to facilitate zooming down from a previous tab. 
    this.currentTab = Utils.activeTab;
  } catch(e) {
    Utils.log(e);
  }
};

// ----------
UIClass.prototype = {
  // ----------
  // Function: init
  // Must be called after the object is created. 
  init: function() {
    try {
      if (window.Tabs)
        this._secondaryInit();
      else {
        var self = this;
        TabsManager.addSubscriber(this, 'load', function() {
          self._secondaryInit();
        });
      }
    } catch(e) {
      Utils.log(e);
    }
  },
  
  // -----------
  // Function: _secondaryInit
  // This is the bulk of the initialization, kicked off automatically by init
  // once the system is ready.
  _secondaryInit: function() {
    try {   
      var self = this;
      
      this._setBrowserKeyHandler();
      
      // ___ Dev Menu
      this.addDevMenu();

      iQ("#reset").click(function(){
        self.reset();
      });

      iQ("#feedback").click(function(){
        self.newTab('http://feedback.mozillalabs.com/forums/56804-tabcandy');
      });

      iQ(window).bind('beforeunload', function() {
        // Things may not all be set up by now, so check for everything
        if (self.showChrome)
          self.showChrome();  
          
        if (self.tabBar && self.tabBar.showAllTabs)
          self.tabBar.showAllTabs();
      });
      
      // ___ Page
      var currentWindow = Utils.getCurrentWindow();
      Page.init();
      
      currentWindow.addEventListener(
        "tabcandyshow", function() {
          Page.hideChrome();
          Page.showTabCandy();
        }, false);
        
      currentWindow.addEventListener(
        "tabcandyhide", function() {
          var activeTab = Page.getActiveTab();
          if (activeTab) {
            activeTab.zoomIn();
          }
        }, false);
          
      // ___ delay init
      Storage.onReady(function() {
        self._delayInit();
      });
    } catch(e) {
      Utils.log(e);
    }
  },

  // ----------
  // Function: _delayInit
  // Called automatically by _secondaryInit once sessionstore is online. 
  _delayInit : function() {
    try {
      // ___ Storage
      var currentWindow = Utils.getCurrentWindow();
      
      var data = Storage.readUIData(currentWindow);
      this.storageSanity(data);
  
      var groupsData = Storage.readGroupsData(currentWindow);
      var firstTime = !groupsData || iQ.isEmptyObject(groupsData);
      var groupData = Storage.readGroupData(currentWindow);
      Groups.reconstitute(groupsData, groupData);
  
      TabItems.init();
  
      if (firstTime) {
        var padding = 10;
        var infoWidth = 350;
        var infoHeight = 350;
        var pageBounds = Items.getPageBounds();
        pageBounds.inset(padding, padding);      
                
        // ___ make a fresh group
        var box = new Rect(pageBounds);
        box.width = Math.min(box.width * 0.667, pageBounds.width - (infoWidth + padding));
        box.height = box.height * 0.667;
        var options = {
          bounds: box
        };
  
        var group = new Group([], options); 

        var items = TabItems.getItems();
        items.forEach(function(item) {
          if (item.parent)
            item.parent.remove(item);
            
          group.add(item);
        });
        
        // ___ make info item
        var html = 
          "<div class='intro'>"
            + "<h1>Welcome to Firefox Tab Sets</h1>"
            + "<div>(more goes here)</div><br>"
            + "<video src='http://html5demos.com/assets/dizzy.ogv' width='100%' preload controls>"
          + "</div>";
        
        box.left = box.right + padding;
        box.width = infoWidth;
        box.height = infoHeight;
        var infoItem = new InfoItem(box);
        infoItem.html(html);
      } 
          
      // ___ resizing
      if (data.pageBounds) {
        this.pageBounds = data.pageBounds;
        this.resize(true);
      } else
        this.pageBounds = Items.getPageBounds();
  
      var self = this;
      iQ(window).resize(function() {
        self.resize();
      });
      
      // ___ show tab candy at startup
      var visibilityData = Storage.readVisibilityData(currentWindow);
      if (visibilityData && visibilityData.visible) {
        var currentTab = UI.currentTab;
        var item;

        if (currentTab && currentTab.mirror) 
          item = TabItems.getItemByTabElement(currentTab.mirror.el);
          
        if (item)
          item.setZoomPrep(false);
        else
          Page.stopZoomPreparation = true;

        Page.hideChrome();
      } else
        Page.showChrome();        
      
      // ___ setup observer to save canvas images
      Components.utils.import("resource://gre/modules/Services.jsm");
      var observer = {
        observe : function(subject, topic, data) {
          if (topic == "quit-application-requested") {
            if (Page.isTabCandyVisible()) {
              TabItems.saveAll(true);
              self.saveVisibility(true);
            } else {
              self.saveVisibility(false);
            }
          }
        }
      };
      Services.obs.addObserver(
        observer, "quit-application-requested", false);

      // ___ Done
      this.initialized = true;
      this.save(); // for this.pageBounds
    } catch(e) {
      Utils.log(e);
    }
  },

  // ----------
<<<<<<< HEAD
  _setBrowserKeyHandler : function() {
=======
  // Function: setBrowserKeyHandler
  // Overrides the browser's keys for navigating between tabs (outside of the TabCandy UI),
  // so they do the right thing in respect to groups.
  setBrowserKeyHandler : function() {
>>>>>>> c1046d98
    var self = this;
    var browser = Utils.getCurrentWindow().gBrowser;
    var tabbox = browser.mTabBox;

    browser.addEventListener("keypress", function(event) {
      var handled = false;
      // based on http://mxr.mozilla.org/mozilla1.9.2/source/toolkit/content/widgets/tabbox.xml#145
      switch (event.keyCode) {
        case event.DOM_VK_TAB:
          if (event.ctrlKey && !event.altKey && !event.metaKey)
            if (tabbox.tabs && tabbox.handleCtrlTab) {
              self.advanceSelectedTab(event.shiftKey);
              event.stopPropagation();
              event.preventDefault();
              handled = true;
            }
          break;
        case event.DOM_VK_PAGE_UP:
          if (event.ctrlKey && !event.shiftKey && !event.altKey &&
              !event.metaKey)
            if (tabbox.tabs && tabbox.handleCtrlPageUpDown) {
              self.advanceSelectedTab(true);
              event.stopPropagation();
              event.preventDefault();
              handled = true;
            }
            break;
        case event.DOM_VK_PAGE_DOWN:
          if (event.ctrlKey && !event.shiftKey && !event.altKey &&
              !event.metaKey)
            if (tabbox.tabs && tabbox.handleCtrlPageUpDown) {
              self.advanceSelectedTab(false);
              event.stopPropagation();
              event.preventDefault();
              handled = true;
            }
            break;
        case event.DOM_VK_LEFT:
          if (event.metaKey && event.altKey && !event.shiftKey &&
              !event.ctrlKey)
            if (tabbox.tabs && tabbox._handleMetaAltArrows) {
              var reverse =
                window.getComputedStyle(tabbox, "").direction == "ltr" ? -1 : 1;
              self.advanceSelectedTab(reverse);
              event.stopPropagation();
              event.preventDefault();
              handled = true;
            }
            break;
        case event.DOM_VK_RIGHT:
          if (event.metaKey && event.altKey && !event.shiftKey &&
              !event.ctrlKey)
            if (tabbox.tabs && tabbox._handleMetaAltArrows) {
              var forward =
                window.getComputedStyle(tabbox, "").direction == "ltr" ? 1 : -1;
              self.advanceSelectedTab(!forward);
              event.stopPropagation();
              event.preventDefault();
              handled = true;
            }
            break;
      }
      
      if (!handled) {
        // ToDo: the "tabs" binding implements the nsIDOMXULSelectControlElement,
        // we might need to rewrite the tabs without using the
        // nsIDOMXULSelectControlElement.
        // http://mxr.mozilla.org/mozilla1.9.2/source/toolkit/content/widgets/tabbox.xml#246
        // The below handles the ctrl/meta + number key and prevent the default
        // actions.
        if ((Utils.isMac() && event.metaKey) ||
            (!Utils.isMac() && event.ctrlKey)) {
          var charCode = event.charCode;
          // 1 to 9
          if (48 < charCode && charCode < 58) {
            self.advanceSelectedTab(false, (charCode - 48));
            event.stopPropagation();
            event.preventDefault();
          }
        }
      }      
    }, false);
  },
  
  // ----------
  // Function: advanceSelectedTab
  // Moves you to the next tab in the current group's tab strip (outside the TabCandy UI). 
  // 
  // Parameters: 
  //   reverse - true to go to previous instead of next 
  //   index - go to a particular tab; numerical value from 1 to 9
  advanceSelectedTab : function(reverse, index) {
    Utils.assert('reverse should be false when index exists', !index || !reverse);
    var tabbox = Utils.getCurrentWindow().gBrowser.mTabBox;
    var tabs = tabbox.tabs;
    var visibleTabs = [];
    var selectedIndex;
    
    for (var i = 0; i < tabs.childNodes.length ; i++) {
      var tab = tabs.childNodes[i];
      if (!tab.collapsed) {
        visibleTabs.push(tab);
        if (tabs.selectedItem == tab) {
          selectedIndex = (visibleTabs.length - 1);
        }
      }
    }
    
    // reverse should be false when index exists.
    if (index && index > 0) {
      if (visibleTabs.length > 1) {
        if (visibleTabs.length >= index && index < 9) {
          tabs.selectedItem = visibleTabs[index - 1];
        } else {
          tabs.selectedItem = visibleTabs[visibleTabs.length - 1];
        }
      } 
    } else {
      if (visibleTabs.length > 1) {
        if (reverse) {
          tabs.selectedItem =
            (selectedIndex == 0) ? visibleTabs[visibleTabs.length - 1] :
              visibleTabs[selectedIndex - 1]
        } else {
          tabs.selectedItem =
            (selectedIndex == (visibleTabs.length - 1)) ? visibleTabs[0] :
              visibleTabs[selectedIndex + 1];
        }
      } 
    }
  },

  // ----------
  // Function: resize
  // Update the TabCandy UI contents in response to a window size change. 
  // Won't do anything if it doesn't deem the resize necessary. 
  // 
  // Parameters: 
  //   force - true to update even when "unnecessary"; default false
  resize: function(force) {
    if ( typeof(force) == "undefined" ) force = false;

    // If we are currently doing an animation or if TabCandy isn't focused
    // don't perform a resize. This resize really slows things down.
    var isAnimating = iQ.isAnimating();
    if ( !force && ( isAnimating || !Page.isTabCandyVisible() ) ) {
      // TODO: should try again once the animation is done
      // Actually, looks like iQ.isAnimating is non-functional;
      // perhaps we should clean it out, or maybe we should fix it. 
      return;
    }   

    var oldPageBounds = new Rect(this.pageBounds);
    var newPageBounds = Items.getPageBounds();
    if (newPageBounds.equals(oldPageBounds))
      return;
        
    var items = Items.getTopLevelItems();
    
    // compute itemBounds: the union of all the top-level items' bounds.
    var itemBounds = new Rect(this.pageBounds); // We start with pageBounds so that we respect
                                                // the empty space the user has left on the page.
    itemBounds.width = 1;
    itemBounds.height = 1;
    items.forEach(function(item) {
      if (item.locked.bounds)
        return;
        
      var bounds = item.getBounds();
      itemBounds = (itemBounds ? itemBounds.union(bounds) : new Rect(bounds));
    });
      
    Groups.repositionNewTabGroup(); // TODO: 

    if (newPageBounds.width < this.pageBounds.width && newPageBounds.width > itemBounds.width)
      newPageBounds.width = this.pageBounds.width;

    if (newPageBounds.height < this.pageBounds.height && newPageBounds.height > itemBounds.height)
      newPageBounds.height = this.pageBounds.height;

    var wScale;
    var hScale;
    if ( Math.abs(newPageBounds.width - this.pageBounds.width)
         > Math.abs(newPageBounds.height - this.pageBounds.height) ) {
      wScale = newPageBounds.width / this.pageBounds.width;
      hScale = newPageBounds.height / itemBounds.height;
    } else {
      wScale = newPageBounds.width / itemBounds.width;
      hScale = newPageBounds.height / this.pageBounds.height;
    }
    
    var scale = Math.min(hScale, wScale);
    var self = this;
    var pairs = [];
    items.forEach(function(item) {
      if (item.locked.bounds)
        return;
        
      var bounds = item.getBounds();

      bounds.left += newPageBounds.left - self.pageBounds.left;
      bounds.left *= scale;
      bounds.width *= scale;

      bounds.top += newPageBounds.top - self.pageBounds.top;            
      bounds.top *= scale;
      bounds.height *= scale;
      
      pairs.push({
        item: item,
        bounds: bounds
      });
    });
    
    Items.unsquish(pairs);
    
    pairs.forEach(function(pair) {
      pair.item.setBounds(pair.bounds, true);
      pair.item.snap();
    });

    this.pageBounds = Items.getPageBounds();
    this.save();
  },
  
  // ----------
  // Function: addDevMenu
  // Fills out the "dev menu" in the TabCandy UI.
  addDevMenu: function() {
    try {
      var self = this;
      
      var $select = iQ('<select>')
        .css({
          position: 'absolute',
          bottom: 5,
          right: 5,
          zIndex: 99999, 
          opacity: .2
        })
        .appendTo('#content')
        .change(function () {
          var index = iQ(this).val();
          try {
            commands[index].code.apply(commands[index].element);
          } catch(e) {
            Utils.log('dev menu error', e);
          }
          iQ(this).val(0);
        });
        
      var commands = [{
        name: 'dev menu', 
        code: function() {
        }
      }, {
        name: 'show trenches', 
        code: function() {
          Trenches.toggleShown();
          iQ(this).html((Trenches.showDebug ? 'hide' : 'show') + ' trenches');
        }
      }, {
        name: 'refresh', 
        code: function() {
          location.href = 'tabcandy.html';
        }
      }, {
        name: 'reset', 
        code: function() {
          self.reset();
        }
      }, {
        name: 'code docs', 
        code: function() {
          self.newTab('http://hg.mozilla.org/labs/tabcandy/raw-file/tip/content/doc/index.html');
        }
      }, {
        name: 'save', 
        code: function() {
          self.saveAll();
        }
      }, {
        name: 'group sites', 
        code: function() {
          self.arrangeBySite();
        }
      }];
        
      var count = commands.length;
      var a;
      for (a = 0; a < count; a++) {
        commands[a].element = iQ('<option>')
          .val(a)
          .html(commands[a].name)
          .appendTo($select)
          .get(0);
      }
    } catch(e) {
      Utils.log(e);
    }
  },

  // -----------
  // Function: reset
  // Wipes all TabCandy storage and refreshes, giving you the "first-run" state.
  reset: function() {
    Storage.wipe();
    location.href = '';      
  },
    
  // ----------
  // Function: saveAll
  // Saves all data associated with TabCandy. 
  // TODO: Save info items
  saveAll: function() {  
    this.save();
    Groups.saveAll();
    TabItems.saveAll();
  },

  // ----------
  // Function: save
  // Saves the data for this object to persistent storage
  save: function() {  
    if (!this.initialized) 
      return;
      
    var data = {
      pageBounds: this.pageBounds
    };
    
    if (this.storageSanity(data))
      Storage.saveUIData(Utils.getCurrentWindow(), data);
  },

  // ----------
  // Function: storageSanity
  // Given storage data for this object, returns true if it looks valid. 
  storageSanity: function(data) {
    if (iQ.isEmptyObject(data))
      return true;
      
    if (!isRect(data.pageBounds)) {
      Utils.log('UI.storageSanity: bad pageBounds', data.pageBounds);
      data.pageBounds = null;
      return false;
    }
      
    return true;
  },

  // ----------
  // Function: saveVisibility
  // Saves to storage whether the TabCandy UI is visible (as passed in).
  saveVisibility: function(isVisible) {
    Storage.saveVisibilityData(Utils.getCurrentWindow(), { visible: isVisible });
  },

  // ----------
  // Function: arrangeBySite
  // Blows away all existing groups and organizes the tabs into new groups based on domain.
  arrangeBySite: function() {
    function putInGroup(set, key) {
      var group = Groups.getGroupWithTitle(key);
      if (group) {
        set.forEach(function(el) {
          group.add(el);
        });
      } else 
        new Group(set, {dontPush: true, dontArrange: true, title: key});      
    }

    Groups.removeAll();
    
    var newTabsGroup = Groups.getNewTabGroup();
    var groups = [];
    var items = TabItems.getItems();
    items.forEach(function(item) {
      var url = item.getURL(); 
      var domain = url.split('/')[2]; 
      if (!domain)
        newTabsGroup.add(item);
      else {
        var domainParts = domain.split('.');
        var mainDomain = domainParts[domainParts.length - 2];
        if (groups[mainDomain]) 
          groups[mainDomain].push(item.container);
        else 
          groups[mainDomain] = [item.container];
      }
    });
    
    var leftovers = [];
    for (key in groups) {
      var set = groups[key];
      if (set.length > 1) {
        putInGroup(set, key);
      } else
        leftovers.push(set[0]);
    }
    
    putInGroup(leftovers, 'mixed');
    
    Groups.arrange();
  }, 
  
  // ----------
  // Function: newTab
  // Opens a new tab with the given URL.
  newTab: function(url) {
    try {
      var group = Groups.getNewTabGroup();
      if (group)
        group.newTab(url);
      else
        Tabs.open(url);
    } catch(e) {
      Utils.log(e);
    }
  }
};

// ----------
window.UI = new UIClass();
window.UI.init();

})();<|MERGE_RESOLUTION|>--- conflicted
+++ resolved
@@ -254,71 +254,7 @@
       });
     }
   },
-<<<<<<< HEAD
-  
-=======
-
-  // ----------
-  // Function: setupKeyHandlers
-  // Sets up the handlers for keyboard navigation. 
-  setupKeyHandlers: function(){
-    var self = this;
-    iQ(window).keyup(function(e){
-      if (!e.metaKey) window.Keys.meta = false;
-    });
-    
-    iQ(window).keydown(function(e){
-      if (e.metaKey) window.Keys.meta = true;
-      
-      if (!self.getActiveTab()) return;
-      
-      var centers = [[item.bounds.center(), item] for each(item in TabItems.getItems())];
-      myCenter = self.getActiveTab().bounds.center();
-
-      function getClosestTabBy(norm){
-        var matches = centers
-          .filter(function(item){return norm(item[0], myCenter)})
-          .sort(function(a,b){
-            return myCenter.distance(a[0]) - myCenter.distance(b[0]);
-          });
-        if ( matches.length > 0 )
-          return matches[0][1];
-        return null;
-      }
-
-      var norm = null;
-      switch (e.which){
-        case 39: // Right
-          norm = function(a, me){return a.x > me.x};
-          break;
-        case 37: // Left
-          norm = function(a, me){return a.x < me.x};
-          break;
-        case 40: // Down
-          norm = function(a, me){return a.y > me.y};
-          break;
-        case 38: // Up
-          norm = function(a, me){return a.y < me.y}
-          break;
-      }
-      
-      if ( norm != null && iQ(":focus").length == 0 ){
-        var nextTab = getClosestTabBy(norm);
-        if ( nextTab ){
-          if ( nextTab.inStack() && !nextTab.parent.expanded){
-            nextTab = nextTab.parent.getChild(0);
-          }
-          self.setActiveTab(nextTab);           
-        }
-        e.preventDefault();               
-      }
-      
-      if ((e.which == 27 || e.which == 13) && iQ(":focus").length == 0 )
-        if ( self.getActiveTab() ) self.getActiveTab().zoomIn();
-    });
-  },
-    
->>>>>>> c1046d98
+
   // ----------  
   // Function: init
   // Starts this object. 
@@ -931,14 +867,10 @@
   },
 
   // ----------
-<<<<<<< HEAD
-  _setBrowserKeyHandler : function() {
-=======
   // Function: setBrowserKeyHandler
   // Overrides the browser's keys for navigating between tabs (outside of the TabCandy UI),
   // so they do the right thing in respect to groups.
-  setBrowserKeyHandler : function() {
->>>>>>> c1046d98
+  _setBrowserKeyHandler : function() {
     var self = this;
     var browser = Utils.getCurrentWindow().gBrowser;
     var tabbox = browser.mTabBox;
