--- conflicted
+++ resolved
@@ -75,12 +75,7 @@
   "-moz-mac-menushadow": ["rgb(163, 163, 163)"],
   "-moz-mac-menutextdisable": ["rgb(152, 152, 152)", "rgb(136, 136, 136)"],
   "-moz-mac-menutextselect": ["rgb(255, 255, 255)"],
-<<<<<<< HEAD
-  "-moz-mac-disabledtoolbartext": ["rgb(63, 63, 63)"],
-=======
   "-moz-mac-disabledtoolbartext": ["rgb(127, 127, 127)"],
-  "-moz-mac-alternateprimaryhighlight": ["rgb(115, 132, 153)", "rgb(127, 127, 127)", "rgb(56, 117, 215)", "rgb(255, 193, 31)", "rgb(243, 70, 72)", "rgb(255, 138, 34)", "rgb(102, 197, 71)", "rgb(140, 78, 184)"],
->>>>>>> b1f4ea84
   "-moz-mac-secondaryhighlight": ["rgb(212, 212, 212)"],
   "-moz-menuhover": ["rgb(115, 132, 153)", "rgb(127, 127, 127)", "rgb(56, 117, 215)", "rgb(255, 193, 31)", "rgb(243, 70, 72)", "rgb(255, 138, 34)", "rgb(102, 197, 71)", "rgb(140, 78, 184)"],
   "-moz-menuhovertext": ["rgb(255, 255, 255)", "rgb(255, 254, 254)", "rgb(254, 255, 254)"],
