// -*- Mode: javascript; tab-width: 8; indent-tabs-mode: nil; c-basic-offset: 2 -*-
// This Source Code Form is subject to the terms of the Mozilla Public
// License, v. 2.0. If a copy of the MPL was not distributed with this
// file, You can obtain one at http://mozilla.org/MPL/2.0/.

this.EXPORTED_SYMBOLS = ["RemoteWebProgress"];

const Ci = Components.interfaces;
const Cc = Components.classes;
const Cu = Components.utils;

Cu.import("resource://gre/modules/XPCOMUtils.jsm");

function newURI(spec)
{
  return Cc["@mozilla.org/network/io-service;1"].getService(Ci.nsIIOService)
                                                    .newURI(spec, null, null);
}

function RemoteWebProgressRequest(spec)
{
  this.uri = newURI(spec);
}

RemoteWebProgressRequest.prototype = {
  QueryInterface : XPCOMUtils.generateQI([Ci.nsIChannel]),

  get URI() { return this.uri.clone(); }
};

function RemoteWebProgress(browser)
{
  this._browser = browser;
<<<<<<< HEAD
  this._isLoadingDocument = false;
  this._DOMWindow = null;
  this._DOMWindowID = 0;
=======
  this._isDocumentLoading = false;
  this._DOMWindow = null;
>>>>>>> cc43a454
  this._isTopLevel = true;
  this._progressListeners = [];
  this._loadType = 0;
}

RemoteWebProgress.prototype = {
  NOTIFY_STATE_REQUEST:  0x00000001,
  NOTIFY_STATE_DOCUMENT: 0x00000002,
  NOTIFY_STATE_NETWORK:  0x00000004,
  NOTIFY_STATE_WINDOW:   0x00000008,
  NOTIFY_STATE_ALL:      0x0000000f,
  NOTIFY_PROGRESS:       0x00000010,
  NOTIFY_STATUS:         0x00000020,
  NOTIFY_SECURITY:       0x00000040,
  NOTIFY_LOCATION:       0x00000080,
  NOTIFY_REFRESH:        0x00000100,
  NOTIFY_ALL:            0x000001ff,

  _init: function WP_Init() {
    this._browser.messageManager.addMessageListener("Content:StateChange", this);
    this._browser.messageManager.addMessageListener("Content:LocationChange", this);
    this._browser.messageManager.addMessageListener("Content:SecurityChange", this);
    this._browser.messageManager.addMessageListener("Content:StatusChange", this);
  },

  _destroy: function WP_Destroy() {
    this._browser.messageManager.removeMessageListener("Content:StateChange", this);
    this._browser.messageManager.removeMessageListener("Content:LocationChange", this);
    this._browser.messageManager.removeMessageListener("Content:SecurityChange", this);
    this._browser.messageManager.removeMessageListener("Content:StatusChange", this);
    this._browser = null;
  },

<<<<<<< HEAD
  get isLoadingDocument() { return this._isLoadingDocument; },
  get DOMWindow() { return this._DOMWindow; },
  get DOMWindowID() { return this._DOMWindowID; },
=======
  get isLoadingDocument() { return this._isDocumentLoading },
  get DOMWindow() { return this._DOMWindow; },
  get DOMWindowID() { return 0; },
>>>>>>> cc43a454
  get isTopLevel() { return this._isTopLevel; },
  get loadType() { return this._loadType; },

  addProgressListener: function WP_AddProgressListener (aListener) {
    let listener = aListener.QueryInterface(Ci.nsIWebProgressListener);
    this._progressListeners.push(listener);
  },

  removeProgressListener: function WP_RemoveProgressListener (aListener) {
    this._progressListeners =
      this._progressListeners.filter(function (l) l != aListener);
  },

  _uriSpec: function (spec) {
    if (!spec)
      return null;
    return new RemoteWebProgressRequest(spec);
  },

  receiveMessage: function WP_ReceiveMessage(aMessage) {
<<<<<<< HEAD
    this._isLoadingDocument = aMessage.json.isLoadingDocument;
    this._DOMWindow = aMessage.objects.DOMWindow;
    this._DOMWindowID = aMessage.json.DOMWindowID;
    this._isTopLevel = aMessage.json.isTopLevel;
    this._loadType = aMessage.json.loadType;

=======
    this._DOMWindow = aMessage.objects.DOMWindow;
    this._isTopLevel = aMessage.json.isTopLevel;
>>>>>>> cc43a454
    this._browser._contentWindow = aMessage.objects.contentWindow;

    let req = this._uriSpec(aMessage.json.requestURI);
    switch (aMessage.name) {
    case "Content:StateChange":
      for each (let p in this._progressListeners) {
        p.onStateChange(this, req, aMessage.json.stateFlags, aMessage.json.status);
      }
      break;

    case "Content:LocationChange":
      let location = newURI(aMessage.json.location);

      this._browser.webNavigation._currentURI = location;
      this._browser.webNavigation.canGoBack = aMessage.json.canGoBack;
      this._browser.webNavigation.canGoForward = aMessage.json.canGoForward;
      this._browser._characterSet = aMessage.json.charset;
      this._browser._documentURI = newURI(aMessage.json.documentURI);
      this._browser._imageDocument = null;

      for each (let p in this._progressListeners) {
        p.onLocationChange(this, req, location);
      }
      break;

    case "Content:SecurityChange":
      // Invoking this getter triggers the generation of the underlying object,
      // which we need to access with ._securityUI, because .securityUI returns
      // a wrapper that makes _update inaccessible.
      void this._browser.securityUI;
      this._browser._securityUI._update(aMessage.json.state, aMessage.json.status);

      // The state passed might not be correct due to checks performed
      // on the chrome side. _update fixes that.
      for each (let p in this._progressListeners) {
        p.onSecurityChange(this, req, this._browser.securityUI.state);
      }
      break;

    case "Content:StatusChange":
      for each (let p in this._progressListeners) {
        p.onStatusChange(this, req, aMessage.json.status, aMessage.json.message);
      }
      break;
    }

    // This should default to true because chrome code occasionally initiates its own
    // calls to nsIWebProgressListeners using the top-level browser element's
    // nsIWebProgress object.
    this._isTopLevel = true;
  }
};<|MERGE_RESOLUTION|>--- conflicted
+++ resolved
@@ -11,15 +11,10 @@
 
 Cu.import("resource://gre/modules/XPCOMUtils.jsm");
 
-function newURI(spec)
-{
-  return Cc["@mozilla.org/network/io-service;1"].getService(Ci.nsIIOService)
-                                                    .newURI(spec, null, null);
-}
-
 function RemoteWebProgressRequest(spec)
 {
-  this.uri = newURI(spec);
+  this.uri = Cc["@mozilla.org/network/io-service;1"].getService(Ci.nsIIOService)
+                                                    .newURI(spec, null, null);
 }
 
 RemoteWebProgressRequest.prototype = {
@@ -31,17 +26,11 @@
 function RemoteWebProgress(browser)
 {
   this._browser = browser;
-<<<<<<< HEAD
   this._isLoadingDocument = false;
   this._DOMWindow = null;
   this._DOMWindowID = 0;
-=======
-  this._isDocumentLoading = false;
-  this._DOMWindow = null;
->>>>>>> cc43a454
   this._isTopLevel = true;
   this._progressListeners = [];
-  this._loadType = 0;
 }
 
 RemoteWebProgress.prototype = {
@@ -72,17 +61,10 @@
     this._browser = null;
   },
 
-<<<<<<< HEAD
   get isLoadingDocument() { return this._isLoadingDocument; },
   get DOMWindow() { return this._DOMWindow; },
   get DOMWindowID() { return this._DOMWindowID; },
-=======
-  get isLoadingDocument() { return this._isDocumentLoading },
-  get DOMWindow() { return this._DOMWindow; },
-  get DOMWindowID() { return 0; },
->>>>>>> cc43a454
   get isTopLevel() { return this._isTopLevel; },
-  get loadType() { return this._loadType; },
 
   addProgressListener: function WP_AddProgressListener (aListener) {
     let listener = aListener.QueryInterface(Ci.nsIWebProgressListener);
@@ -101,17 +83,10 @@
   },
 
   receiveMessage: function WP_ReceiveMessage(aMessage) {
-<<<<<<< HEAD
     this._isLoadingDocument = aMessage.json.isLoadingDocument;
     this._DOMWindow = aMessage.objects.DOMWindow;
     this._DOMWindowID = aMessage.json.DOMWindowID;
     this._isTopLevel = aMessage.json.isTopLevel;
-    this._loadType = aMessage.json.loadType;
-
-=======
-    this._DOMWindow = aMessage.objects.DOMWindow;
-    this._isTopLevel = aMessage.json.isTopLevel;
->>>>>>> cc43a454
     this._browser._contentWindow = aMessage.objects.contentWindow;
 
     let req = this._uriSpec(aMessage.json.requestURI);
@@ -123,17 +98,16 @@
       break;
 
     case "Content:LocationChange":
-      let location = newURI(aMessage.json.location);
-
-      this._browser.webNavigation._currentURI = location;
+      let loc = Cc["@mozilla.org/network/io-service;1"]
+                .getService(Ci.nsIIOService)
+                .newURI(aMessage.json.location, null, null);
+      this._browser.webNavigation._currentURI = loc;
       this._browser.webNavigation.canGoBack = aMessage.json.canGoBack;
       this._browser.webNavigation.canGoForward = aMessage.json.canGoForward;
       this._browser._characterSet = aMessage.json.charset;
-      this._browser._documentURI = newURI(aMessage.json.documentURI);
-      this._browser._imageDocument = null;
 
       for each (let p in this._progressListeners) {
-        p.onLocationChange(this, req, location);
+        p.onLocationChange(this, req, loc);
       }
       break;
 
