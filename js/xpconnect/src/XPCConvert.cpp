--- conflicted
+++ resolved
@@ -851,34 +851,6 @@
     } else {
         flat = nullptr;
     }
-
-<<<<<<< HEAD
-    // If we're not handing this wrapper to an nsIXPConnectJSObjectHolder, and
-    // the object supports slim wrappers, try to create one here.
-    if (tryConstructSlimWrapper) {
-        XPCCallContext &ccx = lccx.GetXPCCallContext();
-        if (!ccx.IsValid())
-            return false;
-
-        RootedValue slim(cx);
-        if (ConstructSlimWrapper(ccx, aHelper, xpcscope, &slim)) {
-            *d = slim;
-            return true;
-        }
-
-        if (JS_IsExceptionPending(cx))
-            return false;
-
-        // Even if ConstructSlimWrapper returns false it might have created a
-        // wrapper (while calling the PreCreate hook). In that case we need to
-        // fall through because we either have a slim wrapper that needs to be
-        // morphed or an XPCWrappedNative.
-        flat = cache->GetWrapper();
-    }
-
-    XPCCallContext &ccx = lccx.GetXPCCallContext();
-    if (!ccx.IsValid())
-        return false;
 		
     // Don't double wrap CPOWs. This is a temporary measure for compatibility
     // with objects that don't provide necessary QIs (such as objects under
@@ -890,9 +862,6 @@
         *d = OBJECT_TO_JSVAL(cpow);
         return true;
     }
-
-=======
->>>>>>> bba2d3e0
     // We can't simply construct a slim wrapper. Go ahead and create an
     // XPCWrappedNative for this object. At this point, |flat| could be
     // non-null, meaning that either we already have a wrapped native from
