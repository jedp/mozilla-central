# -*- Mode: python; c-basic-offset: 4; indent-tabs-mode: nil; tab-width: 40 -*-
# vim: set filetype=python:
# This Source Code Form is subject to the terms of the Mozilla Public
# License, v. 2.0. If a copy of the MPL was not distributed with this
# file, You can obtain one at http://mozilla.org/MPL/2.0/.

MODULE = 'js'

<<<<<<< HEAD
XPIDL_SOURCES += ['nsIJavaScriptParent.idl']
XPIDL_FLAGS += ['-I$(topsrcdir)/dom/interfaces/base']
=======
EXPORTS.mozilla.jsipc += [
    'CPOWTypes.h',
    'ContextWrapperChild.h',
    'ContextWrapperParent.h',
    'ObjectWrapperChild.h',
    'ObjectWrapperParent.h',
]

CPP_SOURCES += [
    'ObjectWrapperChild.cpp',
    'ObjectWrapperParent.cpp',
]
>>>>>>> c6535461
<|MERGE_RESOLUTION|>--- conflicted
+++ resolved
@@ -6,20 +6,15 @@
 
 MODULE = 'js'
 
-<<<<<<< HEAD
 XPIDL_SOURCES += ['nsIJavaScriptParent.idl']
 XPIDL_FLAGS += ['-I$(topsrcdir)/dom/interfaces/base']
-=======
+
 EXPORTS.mozilla.jsipc += [
-    'CPOWTypes.h',
-    'ContextWrapperChild.h',
-    'ContextWrapperParent.h',
-    'ObjectWrapperChild.h',
-    'ObjectWrapperParent.h',
+    'JavaScriptParent.h',
 ]
 
 CPP_SOURCES += [
-    'ObjectWrapperChild.cpp',
-    'ObjectWrapperParent.cpp',
+    'JavaScriptChild.cpp',
+    'JavaScriptParent.cpp',
+    'JavaScriptShared.cpp',
 ]
->>>>>>> c6535461
