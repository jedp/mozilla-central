/* -*- Mode: C; tab-width: 8; indent-tabs-mode: nil; c-basic-offset: 4 -*-
 * vim: set ts=4 sw=4 et tw=78:
 *
 * ***** BEGIN LICENSE BLOCK *****
 * Version: MPL 1.1/GPL 2.0/LGPL 2.1
 *
 * The contents of this file are subject to the Mozilla Public License Version
 * 1.1 (the "License"); you may not use this file except in compliance with
 * the License. You may obtain a copy of the License at
 * http://www.mozilla.org/MPL/
 *
 * Software distributed under the License is distributed on an "AS IS" basis,
 * WITHOUT WARRANTY OF ANY KIND, either express or implied. See the License
 * for the specific language governing rights and limitations under the
 * License.
 *
 * The Original Code is Mozilla Communicator client code, released
 * March 31, 1998.
 *
 * The Initial Developer of the Original Code is
 * Netscape Communications Corporation.
 * Portions created by the Initial Developer are Copyright (C) 1998
 * the Initial Developer. All Rights Reserved.
 *
 * Contributor(s):
 *
 * Alternatively, the contents of this file may be used under the terms of
 * either of the GNU General Public License Version 2 or later (the "GPL"),
 * or the GNU Lesser General Public License Version 2.1 or later (the "LGPL"),
 * in which case the provisions of the GPL or the LGPL are applicable instead
 * of those above. If you wish to allow use of your version of this file only
 * under the terms of either the GPL or the LGPL, and not to allow others to
 * use your version of this file under the terms of the MPL, indicate your
 * decision by deleting the provisions above and replace them with the notice
 * and other provisions required by the GPL or the LGPL. If you do not delete
 * the provisions above, a recipient may use your version of this file under
 * the terms of any one of the MPL, the GPL or the LGPL.
 *
 * ***** END LICENSE BLOCK ***** */

#ifndef jsinterp_h___
#define jsinterp_h___
/*
 * JS interpreter interface.
 */
#include "jsprvtd.h"
#include "jspubtd.h"
#include "jsopcode.h"

#include "vm/Stack.h"

namespace js {

/*
 * Refresh and return fp->scopeChain.  It may be stale if block scopes are
 * active but not yet reflected by objects in the scope chain.  If a block
 * scope contains a with, eval, XML filtering predicate, or similar such
 * dynamically scoped construct, then compile-time block scope at fp->blocks
 * must reflect at runtime.
 */

extern JSObject *
GetScopeChain(JSContext *cx);

extern JSObject *
GetScopeChain(JSContext *cx, StackFrame *fp);

/*
 * ScriptPrologue/ScriptEpilogue must be called in pairs. ScriptPrologue
 * must be called before the script executes. ScriptEpilogue must be called
 * after the script returns or exits via exception.
 */

inline bool
ScriptPrologue(JSContext *cx, StackFrame *fp, JSScript *script);

inline bool
ScriptEpilogue(JSContext *cx, StackFrame *fp, bool ok);

/*
 * It is not valid to call ScriptPrologue when a generator is resumed or to
 * call ScriptEpilogue when a generator yields. However, the debugger still
 * needs LIFO notification of generator start/stop. This pair of functions does
 * the right thing based on the state of 'fp'.
 */

inline bool
ScriptPrologueOrGeneratorResume(JSContext *cx, StackFrame *fp);

inline bool
ScriptEpilogueOrGeneratorYield(JSContext *cx, StackFrame *fp, bool ok);

/* Implemented in jsdbgapi: */

/*
 * Announce to the debugger that the thread has entered a new JavaScript frame,
 * |fp|. Call whatever hooks have been registered to observe new frames, and
 * return a JSTrapStatus code indication how execution should proceed:
 *
 * - JSTRAP_CONTINUE: Continue execution normally.
 * 
 * - JSTRAP_THROW: Throw an exception. ScriptDebugPrologue has set |cx|'s
 *   pending exception to the value to be thrown.
 *
 * - JSTRAP_ERROR: Terminate execution (as is done when a script is terminated
 *   for running too long). ScriptDebugPrologue has cleared |cx|'s pending
 *   exception.
 *
 * - JSTRAP_RETURN: Return from the new frame immediately. ScriptDebugPrologue
 *   has set |cx->fp()|'s return value appropriately.
 */
extern JSTrapStatus
ScriptDebugPrologue(JSContext *cx, StackFrame *fp);

extern bool
ScriptDebugEpilogue(JSContext *cx, StackFrame *fp, bool ok);

/*
 * For a given |call|, convert null/undefined |this| into the global object for
 * the callee and replace other primitives with boxed versions. This assumes
 * that call.callee() is not strict mode code. This is the special/slow case of
 * ComputeThis.
 */
extern bool
BoxNonStrictThis(JSContext *cx, const CallReceiver &call);

/*
 * Ensure that fp->thisValue() is the correct value of |this| for the scripted
 * call represented by |fp|. ComputeThis is necessary because fp->thisValue()
 * may be set to 'undefined' when 'this' should really be the global object (as
 * an optimization to avoid global-this computation).
 */
inline bool
ComputeThis(JSContext *cx, StackFrame *fp);

enum MaybeConstruct {
    NO_CONSTRUCT = INITIAL_NONE,
    CONSTRUCT = INITIAL_CONSTRUCT
};

/*
 * InvokeKernel assumes that the given args have been pushed on the top of the
 * VM stack. Additionally, if 'args' is contained in a CallArgsList, that they
 * have already been marked 'active'.
 */
extern bool
InvokeKernel(JSContext *cx, CallArgs args, MaybeConstruct construct = NO_CONSTRUCT);

/*
 * Invoke assumes that 'args' has been pushed (via ContextStack::pushInvokeArgs)
 * and is currently at the top of the VM stack.
 */
inline bool
Invoke(JSContext *cx, InvokeArgsGuard &args, MaybeConstruct construct = NO_CONSTRUCT)
{
    args.setActive();
    bool ok = InvokeKernel(cx, args, construct);
    args.setInactive();
    return ok;
}

/*
 * This Invoke overload places the least requirements on the caller: it may be
 * called at any time and it takes care of copying the given callee, this, and
 * arguments onto the stack.
 */
extern bool
Invoke(JSContext *cx, const Value &thisv, const Value &fval, uintN argc, Value *argv,
       Value *rval);

/*
 * This helper takes care of the infinite-recursion check necessary for
 * getter/setter calls.
 */
extern bool
InvokeGetterOrSetter(JSContext *cx, JSObject *obj, const Value &fval, uintN argc, Value *argv,
                     Value *rval);

/*
 * InvokeConstructor* implement a function call from a constructor context
 * (e.g. 'new') handling the the creation of the new 'this' object.
 */
extern bool
InvokeConstructorKernel(JSContext *cx, const CallArgs &args);

/* See the InvokeArgsGuard overload of Invoke. */
inline bool
InvokeConstructor(JSContext *cx, InvokeArgsGuard &args)
{
    args.setActive();
    bool ok = InvokeConstructorKernel(cx, ImplicitCast<CallArgs>(args));
    args.setInactive();
    return ok;
}

/* See the fval overload of Invoke. */
extern bool
InvokeConstructor(JSContext *cx, const Value &fval, uintN argc, Value *argv, Value *rval);

/*
 * Executes a script with the given scopeChain/this. The 'type' indicates
 * whether this is eval code or global code. To support debugging, the
 * evalFrame parameter can point to an arbitrary frame in the context's call
 * stack to simulate executing an eval in that frame.
 */
extern bool
ExecuteKernel(JSContext *cx, JSScript *script, JSObject &scopeChain, const Value &thisv,
              ExecuteType type, StackFrame *evalInFrame, Value *result);

/* Execute a script with the given scopeChain as global code. */
extern bool
Execute(JSContext *cx, JSScript *script, JSObject &scopeChain, Value *rval);

/* Flags to toggle js::Interpret() execution. */
enum InterpMode
{
    JSINTERP_NORMAL    = 0, /* interpreter is running normally */
    JSINTERP_REJOIN    = 1, /* as normal, but the frame has already started */
    JSINTERP_SKIP_TRAP = 2, /* as REJOIN, but skip trap at first opcode */
    JSINTERP_BAILOUT   = 3  /* interpreter is running from an Ion bailout */
};

/*
 * Execute the caller-initialized frame for a user-defined script or function
 * pointed to by cx->fp until completion or error.
 */
extern JS_NEVER_INLINE bool
Interpret(JSContext *cx, StackFrame *stopFp, InterpMode mode = JSINTERP_NORMAL);

extern bool
RunScript(JSContext *cx, JSScript *script, StackFrame *fp);

extern bool
StrictlyEqual(JSContext *cx, const Value &lval, const Value &rval, bool *equal);

extern bool
LooselyEqual(JSContext *cx, const Value &lval, const Value &rval, bool *equal);

/* === except that NaN is the same as NaN and -0 is not the same as +0. */
extern bool
SameValue(JSContext *cx, const Value &v1, const Value &v2, bool *same);

extern JSType
TypeOfValue(JSContext *cx, const Value &v);

extern JSBool
HasInstance(JSContext *cx, JSObject *obj, const js::Value *v, JSBool *bp);

extern bool
ValueToId(JSContext *cx, const Value &v, jsid *idp);

/*
 * @param closureLevel      The static level of the closure that the cookie
 *                          pertains to.
 * @param cookie            Level amount is a "skip" (delta) value from the
 *                          closure level.
 * @return  The value of the upvar.
 */
extern const Value &
GetUpvar(JSContext *cx, uintN level, UpvarCookie cookie);

/* Search the call stack for the nearest frame with static level targetLevel. */
extern StackFrame *
FindUpvarFrame(JSContext *cx, uintN targetLevel);

/*
 * A linked list of the |FrameRegs regs;| variables belonging to all
 * js::Interpret C++ frames on this thread's stack.
 *
 * Note that this is *not* a list of all JS frames running under the
 * interpreter; that would include inlined frames, whose FrameRegs are
 * saved in various pieces in various places. Rather, this lists each
 * js::Interpret call's live 'regs'; when control returns to that call, it
 * will resume execution with this 'regs' instance.
 *
 * When Debugger puts a script in single-step mode, all js::Interpret
 * invocations that might be presently running that script must have
 * interrupts enabled. It's not practical to simply check
 * script->stepModeEnabled() at each point some callee could have changed
 * it, because there are so many places js::Interpret could possibly cause
 * JavaScript to run: each place an object might be coerced to a primitive
 * or a number, for example. So instead, we simply expose a list of the
 * 'regs' those frames are using, and let Debugger tweak the affected
 * js::Interpret frames when an onStep handler is established.
 *
 * Elements of this list are allocated within the js::Interpret stack
 * frames themselves; the list is headed by this thread's js::ThreadData.
 */
class InterpreterFrames {
  public:
    class InterruptEnablerBase {
      public:
        virtual void enableInterrupts() const = 0;
    };

    InterpreterFrames(JSContext *cx, FrameRegs *regs, const InterruptEnablerBase &enabler);
    ~InterpreterFrames();

    /* If this js::Interpret frame is running |script|, enable interrupts. */
    inline void enableInterruptsIfRunning(JSScript *script);

    InterpreterFrames *older;

  private:
    JSContext *context;
    FrameRegs *regs;
    const InterruptEnablerBase &enabler;
};

/*
 * Unwind block and scope chains to match the given depth. The function sets
 * fp->sp on return to stackDepth.
 */
extern void
UnwindScope(JSContext *cx, uint32_t stackDepth);

extern bool
OnUnknownMethod(JSContext *cx, JSObject *obj, Value idval, Value *vp);

extern bool
IsActiveWithOrBlock(JSContext *cx, JSObject &obj, uint32_t stackDepth);

/************************************************************************/

/*
 * To really poison a set of values, using 'magic' or 'undefined' isn't good
 * enough since often these will just be ignored by buggy code (see bug 629974)
 * in debug builds and crash in release builds. Instead, we use a safe-for-crash
 * pointer.
 */
static JS_ALWAYS_INLINE void
Debug_SetValueRangeToCrashOnTouch(Value *beg, Value *end)
{
#ifdef DEBUG
    for (Value *v = beg; v != end; ++v)
        v->setObject(*reinterpret_cast<JSObject *>(0x42));
#endif
}

static JS_ALWAYS_INLINE void
Debug_SetValueRangeToCrashOnTouch(Value *vec, size_t len)
{
#ifdef DEBUG
    Debug_SetValueRangeToCrashOnTouch(vec, vec + len);
#endif
}

static JS_ALWAYS_INLINE void
Debug_SetValueRangeToCrashOnTouch(HeapValue *vec, size_t len)
{
#ifdef DEBUG
    Debug_SetValueRangeToCrashOnTouch((Value *) vec, len);
#endif
}

<<<<<<< HEAD
JSObject*
NewInitArray(JSContext *cx, uint32_t count, types::TypeObject *type);

bool
Throw(JSContext *cx, const Value &v);

bool
GetProperty(JSContext *cx, const Value &value, PropertyName *name, Value *vp);

bool
GetScopeName(JSContext *cx, JSObject *obj, PropertyName *name, Value *vp);

bool
GetScopeNameForTypeOf(JSContext *cx, JSObject *obj, PropertyName *name, Value *vp);

JSObject *
Lambda(JSContext *cx, JSFunction *fun, JSObject *parent);

JSObject *
LambdaJoinableForCall(JSContext *cx, JSFunction *fun, JSObject *parent, JSObject *callee, uint32_t argc);

JSObject *
LambdaJoinableForSet(JSContext *cx, JSFunction *fun, JSObject *parent, JSObject *target);

bool
GetElement(JSContext *cx, const Value &lref, const Value &rref, Value *res);

bool
SetObjectElement(JSContext *cx, JSObject *obj, const Value &index, const Value &value);

bool
AddValues(JSContext *cx, const Value &lhs, const Value &rhs, Value *res);

bool
SubValues(JSContext *cx, const Value &lhs, const Value &rhs, Value *res);

bool
MulValues(JSContext *cx, const Value &lhs, const Value &rhs, Value *res);

bool
DivValues(JSContext *cx, const Value &lhs, const Value &rhs, Value *res);

bool
ModValues(JSContext *cx, const Value &lhs, const Value &rhs, Value *res);

template <bool strict>
bool
SetProperty(JSContext *cx, JSObject *obj, JSAtom *atom, Value value);
=======
static JS_ALWAYS_INLINE void
Debug_SetSlotRangeToCrashOnTouch(HeapSlot *vec, size_t len)
{
#ifdef DEBUG
    Debug_SetValueRangeToCrashOnTouch((Value *) vec, len);
#endif
}

static JS_ALWAYS_INLINE void
Debug_SetSlotRangeToCrashOnTouch(HeapSlot *begin, HeapSlot *end)
{
#ifdef DEBUG
    Debug_SetValueRangeToCrashOnTouch((Value *) begin, end - begin);
#endif
}
>>>>>>> 79b0dbd5

}  /* namespace js */

#endif /* jsinterp_h___ */<|MERGE_RESOLUTION|>--- conflicted
+++ resolved
@@ -352,8 +352,6 @@
     Debug_SetValueRangeToCrashOnTouch((Value *) vec, len);
 #endif
 }
-
-<<<<<<< HEAD
 JSObject*
 NewInitArray(JSContext *cx, uint32_t count, types::TypeObject *type);
 
@@ -402,7 +400,7 @@
 template <bool strict>
 bool
 SetProperty(JSContext *cx, JSObject *obj, JSAtom *atom, Value value);
-=======
+
 static JS_ALWAYS_INLINE void
 Debug_SetSlotRangeToCrashOnTouch(HeapSlot *vec, size_t len)
 {
@@ -418,7 +416,6 @@
     Debug_SetValueRangeToCrashOnTouch((Value *) begin, end - begin);
 #endif
 }
->>>>>>> 79b0dbd5
 
 }  /* namespace js */
 
