--- conflicted
+++ resolved
@@ -5269,7 +5269,42 @@
     }
     fprintf(stdout, "%s", sprinter.string());
 }
-<<<<<<< HEAD
+void
+JSObject::sizeOfExcludingThis(JSMallocSizeOfFun mallocSizeOf, JS::ObjectsExtraSizes *sizes)
+{
+    if (hasDynamicSlots())
+        sizes->slots = mallocSizeOf(slots);
+
+    if (hasDynamicElements()) {
+        js::ObjectElements *elements = getElementsHeader();
+        if (JS_UNLIKELY(elements->isAsmJSArrayBuffer())) {
+#if defined (JS_CPU_X64)
+            // On x64, ArrayBufferObject::prepareForAsmJS switches the
+            // ArrayBufferObject to use mmap'd storage.
+            sizes->elementsAsmJSNonHeap = asArrayBuffer().byteLength();
+#else
+            sizes->elementsAsmJSHeap = mallocSizeOf(elements);
+#endif
+        } else {
+            sizes->elementsNonAsmJS = mallocSizeOf(elements);
+        }
+    }
+
+    // Other things may be measured in the future if DMD indicates it is worthwhile.
+    // Note that sizes->private_ is measured elsewhere.
+    if (isArguments()) {
+        sizes->argumentsData = asArguments().sizeOfMisc(mallocSizeOf);
+    } else if (isRegExpStatics()) {
+        sizes->regExpStatics = js::SizeOfRegExpStaticsData(this, mallocSizeOf);
+    } else if (isPropertyIterator()) {
+        sizes->propertyIteratorData = asPropertyIterator().sizeOfMisc(mallocSizeOf);
+#ifdef JS_HAS_CTYPES
+    } else {
+        // This must be the last case.
+        sizes->ctypesData = js::SizeOfDataIfCDataObject(mallocSizeOf, const_cast<JSObject *>(this));
+#endif
+    }
+}
 
 char *
 js_GetBacktrace(JSContext *cx)
@@ -5292,42 +5327,4 @@
     char *s = js_pod_malloc<char>(sprinter.stringEnd() - sprinter.string() + 1);
     memcpy(s, sprinter.string(), sprinter.stringEnd() - sprinter.string() + 1);
     return s;
-}
-=======
-void
-JSObject::sizeOfExcludingThis(JSMallocSizeOfFun mallocSizeOf, JS::ObjectsExtraSizes *sizes)
-{
-    if (hasDynamicSlots())
-        sizes->slots = mallocSizeOf(slots);
-
-    if (hasDynamicElements()) {
-        js::ObjectElements *elements = getElementsHeader();
-        if (JS_UNLIKELY(elements->isAsmJSArrayBuffer())) {
-#if defined (JS_CPU_X64)
-            // On x64, ArrayBufferObject::prepareForAsmJS switches the
-            // ArrayBufferObject to use mmap'd storage.
-            sizes->elementsAsmJSNonHeap = asArrayBuffer().byteLength();
-#else
-            sizes->elementsAsmJSHeap = mallocSizeOf(elements);
-#endif
-        } else {
-            sizes->elementsNonAsmJS = mallocSizeOf(elements);
-        }
-    }
-
-    // Other things may be measured in the future if DMD indicates it is worthwhile.
-    // Note that sizes->private_ is measured elsewhere.
-    if (isArguments()) {
-        sizes->argumentsData = asArguments().sizeOfMisc(mallocSizeOf);
-    } else if (isRegExpStatics()) {
-        sizes->regExpStatics = js::SizeOfRegExpStaticsData(this, mallocSizeOf);
-    } else if (isPropertyIterator()) {
-        sizes->propertyIteratorData = asPropertyIterator().sizeOfMisc(mallocSizeOf);
-#ifdef JS_HAS_CTYPES
-    } else {
-        // This must be the last case.
-        sizes->ctypesData = js::SizeOfDataIfCDataObject(mallocSizeOf, const_cast<JSObject *>(this));
-#endif
-    }
-}
->>>>>>> b388656f
+}