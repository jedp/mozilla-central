--- conflicted
+++ resolved
@@ -3324,9 +3324,9 @@
     size_t count = OBJ_BLOCK_COUNT(cx, proto);
     gc::FinalizeKind kind = gc::GetGCObjectKind(count + 1);
 
-    TypeObject *type = proto->getNewType(cx);
+    js::types::TypeObject *type = proto->getNewType(cx);
     if (!type)
-        return NULL;
+        return false;
 
     JSObject *clone = js_NewGCObject(cx, kind);
     if (!clone)
@@ -3335,11 +3335,7 @@
     JSStackFrame *priv = js_FloatingFrameIfGenerator(cx, fp);
 
     /* The caller sets parent on its own. */
-<<<<<<< HEAD
-    clone->init(cx, &js_BlockClass, type, NULL, priv, false);
-=======
-    clone->initClonedBlock(cx, proto, priv);
->>>>>>> dba82e3d
+    clone->initClonedBlock(cx, type, priv);
 
     if (!clone->ensureInstanceReservedSlots(cx, count + 1))
         return NULL;
