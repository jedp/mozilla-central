/* -*- Mode: C++; tab-width: 4; indent-tabs-mode: nil; c-basic-offset: 4 -*- */
/* ***** BEGIN LICENSE BLOCK *****
 * Version: MPL 1.1/GPL 2.0/LGPL 2.1
 *
 * The contents of this file are subject to the Mozilla Public License Version
 * 1.1 (the "License"); you may not use this file except in compliance with
 * the License. You may obtain a copy of the License at
 * http://www.mozilla.org/MPL/
 *
 * Software distributed under the License is distributed on an "AS IS" basis,
 * WITHOUT WARRANTY OF ANY KIND, either express or implied. See the License
 * for the specific language governing rights and limitations under the
 * License.
 *
 * The Original Code is mozilla.org code.
 *
 * The Initial Developer of the Original Code is
 * the Mozilla Foundation.
 * Portions created by the Initial Developer are Copyright (C) 2010
 * the Initial Developer. All Rights Reserved.
 *
 * Contributor(s):
 *   Zack Weinberg <zweinberg@mozilla.com>  (original author)
 *
 * Alternatively, the contents of this file may be used under the terms of
 * either the GNU General Public License Version 2 or later (the "GPL"), or
 * the GNU Lesser General Public License Version 2.1 or later (the "LGPL"),
 * in which case the provisions of the GPL or the LGPL are applicable instead
 * of those above. If you wish to allow use of your version of this file only
 * under the terms of either the GPL or the LGPL, and not to allow others to
 * use your version of this file under the terms of the MPL, indicate your
 * decision by deleting the provisions above and replace them with the notice
 * and other provisions required by the GPL or the LGPL. If you do not delete
 * the provisions above, a recipient may use your version of this file under
 * the terms of any one of the MPL, the GPL or the LGPL.
 *
 * ***** END LICENSE BLOCK ***** */

#include "jsperf.h"
#include "jscntxt.h" /* for error messages */
#include "jsobj.h" /* for unwrapping without a context */

using JS::PerfMeasurement;

// You cannot forward-declare a static object in C++, so instead
// we have to forward-declare the helper functions that refer to it.
static PerfMeasurement* GetPM(JSContext* cx, JSObject* obj, const char* fname);
static PerfMeasurement* GetPMFromThis(JSContext* cx, jsval* vp);

// Constructor and destructor

static JSBool
pm_construct(JSContext* cx, uintN argc, jsval* vp)
{
    uint32 mask;
    if (!JS_ConvertArguments(cx, argc, JS_ARGV(cx, vp), "u", &mask))
        return JS_FALSE;

    JSObject *obj = JS_NewObjectForConstructor(cx, vp);
    if (!obj)
        return JS_FALSE;

    if (!JS_FreezeObject(cx, obj))
        return JS_FALSE;

    PerfMeasurement* p = js_new<PerfMeasurement>(PerfMeasurement::EventMask(mask));
    if (!p) {
        JS_ReportOutOfMemory(cx);
        return JS_FALSE;
    }

    JS_SetPrivate(cx, obj, p);
    *vp = OBJECT_TO_JSVAL(obj);
    return JS_TRUE;
}

static void
pm_finalize(JSContext* cx, JSObject* obj)
{
    js_delete((PerfMeasurement*) JS_GetPrivate(cx, obj));
}

// Property access

#define GETTER(name)                                                    \
    static JSBool                                                       \
    pm_get_##name(JSContext* cx, JSObject* obj, jsid /*unused*/, jsval* vp) \
    {                                                                   \
        PerfMeasurement* p = GetPM(cx, obj, #name);                     \
        if (!p)                                                         \
            return JS_FALSE;                                            \
        return JS_NewNumberValue(cx, jsdouble(p->name), vp);            \
    }

GETTER(cpu_cycles)
GETTER(instructions)
GETTER(cache_references)
GETTER(cache_misses)
GETTER(branch_instructions)
GETTER(branch_misses)
GETTER(bus_cycles)
GETTER(page_faults)
GETTER(major_page_faults)
GETTER(context_switches)
GETTER(cpu_migrations)
GETTER(eventsMeasured)

#undef GETTER

// Calls

static JSBool
pm_start(JSContext* cx, uintN /*unused*/, jsval* vp)
{
    PerfMeasurement* p = GetPMFromThis(cx, vp);
    if (!p)
        return JS_FALSE;

    p->start();
    *vp = Jsvalify(js::UndefinedValue());
    return JS_TRUE;
}

static JSBool
pm_stop(JSContext* cx, uintN /*unused*/, jsval* vp)
{
    PerfMeasurement* p = GetPMFromThis(cx, vp);
    if (!p)
        return JS_FALSE;

    p->stop();
    *vp = Jsvalify(js::UndefinedValue());
    return JS_TRUE;
}

static JSBool
pm_reset(JSContext* cx, uintN /*unused*/, jsval* vp)
{
    PerfMeasurement* p = GetPMFromThis(cx, vp);
    if (!p)
        return JS_FALSE;

    p->reset();
    *vp = Jsvalify(js::UndefinedValue());
    return JS_TRUE;
}

static JSBool
pm_canMeasureSomething(JSContext* cx, uintN /*unused*/, jsval* vp)
{
    PerfMeasurement* p = GetPMFromThis(cx, vp);
    if (!p)
        return JS_FALSE;

    JS_SET_RVAL(cx, vp, BOOLEAN_TO_JSVAL(p->canMeasureSomething()));
    return JS_TRUE;
}

const uint8 PM_FATTRS = JSPROP_READONLY | JSPROP_PERMANENT | JSPROP_SHARED;
static JSFunctionSpec pm_fns[] = {
    JS_FN_TYPE("start",               pm_start,               0, PM_FATTRS, JS_TypeHandlerVoid),
    JS_FN_TYPE("stop",                pm_stop,                0, PM_FATTRS, JS_TypeHandlerVoid),
    JS_FN_TYPE("reset",               pm_reset,               0, PM_FATTRS, JS_TypeHandlerVoid),
    JS_FN_TYPE("canMeasureSomething", pm_canMeasureSomething, 0, PM_FATTRS, JS_TypeHandlerBool),
    JS_FS_END
};

const uint8 PM_PATTRS =
    JSPROP_ENUMERATE | JSPROP_READONLY | JSPROP_PERMANENT | JSPROP_SHARED;

#define GETTER(name)                            \
    { #name, 0, PM_PATTRS, pm_get_##name, 0, JS_TypeHandlerFloat }

static JSPropertySpec pm_props[] = {
    GETTER(cpu_cycles),
    GETTER(instructions),
    GETTER(cache_references),
    GETTER(cache_misses),
    GETTER(branch_instructions),
    GETTER(branch_misses),
    GETTER(bus_cycles),
    GETTER(page_faults),
    GETTER(major_page_faults),
    GETTER(context_switches),
    GETTER(cpu_migrations),
    GETTER(eventsMeasured),
    {0,0,0,0,0}
};

#undef GETTER

// If this were C++ these would be "static const" members.

const uint8 PM_CATTRS = JSPROP_ENUMERATE|JSPROP_READONLY|JSPROP_PERMANENT;

#define CONSTANT(name) { #name, PerfMeasurement::name }

static const struct pm_const {
    const char *name;
    PerfMeasurement::EventMask value;
} pm_consts[] = {
    CONSTANT(CPU_CYCLES),
    CONSTANT(INSTRUCTIONS),
    CONSTANT(CACHE_REFERENCES),
    CONSTANT(CACHE_MISSES),
    CONSTANT(BRANCH_INSTRUCTIONS),
    CONSTANT(BRANCH_MISSES),
    CONSTANT(BUS_CYCLES),
    CONSTANT(PAGE_FAULTS),
    CONSTANT(MAJOR_PAGE_FAULTS),
    CONSTANT(CONTEXT_SWITCHES),
    CONSTANT(CPU_MIGRATIONS),
    CONSTANT(ALL),
    CONSTANT(NUM_MEASURABLE_EVENTS),
    { 0, PerfMeasurement::EventMask(0) }
};

#undef CONSTANT

static JSClass pm_class = {
    "PerfMeasurement", JSCLASS_HAS_PRIVATE,
    JS_PropertyStub, JS_PropertyStub, JS_PropertyStub, JS_StrictPropertyStub,
    JS_EnumerateStub, JS_ResolveStub, JS_ConvertStub, pm_finalize,
    JSCLASS_NO_OPTIONAL_MEMBERS
};

// Helpers (declared above)

static PerfMeasurement*
GetPM(JSContext* cx, JSObject* obj, const char* fname)
{
    PerfMeasurement* p = (PerfMeasurement*)
        JS_GetInstancePrivate(cx, obj, &pm_class, 0);
    if (p)
        return p;

    // JS_GetInstancePrivate only sets an exception if its last argument
    // is nonzero, so we have to do it by hand.
    JS_ReportErrorNumber(cx, js_GetErrorMessage, 0, JSMSG_INCOMPATIBLE_PROTO,
                         pm_class.name, fname, JS_GET_CLASS(cx, obj)->name);
    return 0;
}

static PerfMeasurement*
GetPMFromThis(JSContext* cx, jsval* vp)
{
    JSObject* this_ = JS_THIS_OBJECT(cx, vp);
    if (!this_)
        return 0;
    return (PerfMeasurement*)
        JS_GetInstancePrivate(cx, this_, &pm_class, JS_ARGV(cx, vp));
}

namespace JS {

JSObject*
RegisterPerfMeasurement(JSContext *cx, JSObject *global)
{
    JSObject *prototype = JS_InitClassWithType(cx, global, 0 /* parent */,
                                               &pm_class, pm_construct, 1, JS_TypeHandlerNew,
                                               pm_props, pm_fns, 0, 0);
    if (!prototype)
        return 0;

    JSObject *ctor = JS_GetConstructor(cx, prototype);
    if (!ctor)
        return 0;

    for (const pm_const *c = pm_consts; c->name; c++) {
<<<<<<< HEAD
        if (!JS_DefinePropertyWithType(cx, ctor, c->name, DOUBLE_TO_JSVAL(c->value),
                                       JS_PropertyStub, JS_PropertyStub, PM_CATTRS))
=======
        if (!JS_DefineProperty(cx, ctor, c->name, INT_TO_JSVAL(c->value),
                               JS_PropertyStub, JS_StrictPropertyStub, PM_CATTRS))
>>>>>>> 165580d3
            return 0;
    }

    if (!JS_FreezeObject(cx, prototype) ||
        !JS_FreezeObject(cx, ctor)) {
        return 0;
    }

    return prototype;
}

PerfMeasurement*
ExtractPerfMeasurement(jsval wrapper)
{
    if (JSVAL_IS_PRIMITIVE(wrapper))
        return 0;

    // This is what JS_GetInstancePrivate does internally.  We can't
    // call JS_anything from here, because we don't have a JSContext.
    JSObject *obj = JSVAL_TO_OBJECT(wrapper);
    if (obj->getClass() != js::Valueify(&pm_class))
        return 0;

    return (PerfMeasurement*) obj->getPrivate();
}

} // namespace JS<|MERGE_RESOLUTION|>--- conflicted
+++ resolved
@@ -267,13 +267,8 @@
         return 0;
 
     for (const pm_const *c = pm_consts; c->name; c++) {
-<<<<<<< HEAD
         if (!JS_DefinePropertyWithType(cx, ctor, c->name, DOUBLE_TO_JSVAL(c->value),
-                                       JS_PropertyStub, JS_PropertyStub, PM_CATTRS))
-=======
-        if (!JS_DefineProperty(cx, ctor, c->name, INT_TO_JSVAL(c->value),
-                               JS_PropertyStub, JS_StrictPropertyStub, PM_CATTRS))
->>>>>>> 165580d3
+                                       JS_PropertyStub, JS_StrictPropertyStub, PM_CATTRS))
             return 0;
     }
 
