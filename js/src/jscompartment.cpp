--- conflicted
+++ resolved
@@ -88,15 +88,10 @@
     emptyTypeObject(NULL),
     debugModeBits(rt->debugMode ? DebugFromC : 0),
     mathCache(NULL),
-<<<<<<< HEAD
-    breakpointSites(rt),
 	watchpointMap(NULL)
 #ifdef JS_ION
     , ionCompartment_(NULL)
 #endif
-=======
-    watchpointMap(NULL)
->>>>>>> a2eebd67
 {
     PodArrayZero(evalCache);
 }
