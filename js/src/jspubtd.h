/* -*- Mode: C; tab-width: 8; indent-tabs-mode: nil; c-basic-offset: 4 -*-
 *
 * ***** BEGIN LICENSE BLOCK *****
 * Version: MPL 1.1/GPL 2.0/LGPL 2.1
 *
 * The contents of this file are subject to the Mozilla Public License Version
 * 1.1 (the "License"); you may not use this file except in compliance with
 * the License. You may obtain a copy of the License at
 * http://www.mozilla.org/MPL/
 *
 * Software distributed under the License is distributed on an "AS IS" basis,
 * WITHOUT WARRANTY OF ANY KIND, either express or implied. See the License
 * for the specific language governing rights and limitations under the
 * License.
 *
 * The Original Code is Mozilla Communicator client code, released
 * March 31, 1998.
 *
 * The Initial Developer of the Original Code is
 * Netscape Communications Corporation.
 * Portions created by the Initial Developer are Copyright (C) 1998
 * the Initial Developer. All Rights Reserved.
 *
 * Contributor(s):
 *
 * Alternatively, the contents of this file may be used under the terms of
 * either of the GNU General Public License Version 2 or later (the "GPL"),
 * or the GNU Lesser General Public License Version 2.1 or later (the "LGPL"),
 * in which case the provisions of the GPL or the LGPL are applicable instead
 * of those above. If you wish to allow use of your version of this file only
 * under the terms of either the GPL or the LGPL, and not to allow others to
 * use your version of this file under the terms of the MPL, indicate your
 * decision by deleting the provisions above and replace them with the notice
 * and other provisions required by the GPL or the LGPL. If you do not delete
 * the provisions above, a recipient may use your version of this file under
 * the terms of any one of the MPL, the GPL or the LGPL.
 *
 * ***** END LICENSE BLOCK ***** */

#ifndef jspubtd_h___
#define jspubtd_h___
/*
 * JS public API typedefs.
 */
#include "jscompat.h"
#include "jsutil.h"

JS_BEGIN_EXTERN_C

/* Scalar typedefs. */
typedef uint16    jschar;
typedef int32     jsint;
typedef uint32    jsuint;
typedef float64   jsdouble;
typedef int32     jsrefcount;   /* PRInt32 if JS_THREADSAFE, see jslock.h */

/*
 * Run-time version enumeration.  See jsversion.h for compile-time counterparts
 * to these values that may be selected by the JS_VERSION macro, and tested by
 * #if expressions.
 */
typedef enum JSVersion {
    JSVERSION_1_0     = 100,
    JSVERSION_1_1     = 110,
    JSVERSION_1_2     = 120,
    JSVERSION_1_3     = 130,
    JSVERSION_1_4     = 140,
    JSVERSION_ECMA_3  = 148,
    JSVERSION_1_5     = 150,
    JSVERSION_1_6     = 160,
    JSVERSION_1_7     = 170,
    JSVERSION_1_8     = 180,
    JSVERSION_ECMA_5  = 185,
    JSVERSION_DEFAULT = 0,
    JSVERSION_UNKNOWN = -1,
    JSVERSION_LATEST  = JSVERSION_ECMA_5
} JSVersion;

#define JSVERSION_IS_ECMA(version) \
    ((version) == JSVERSION_DEFAULT || (version) >= JSVERSION_1_3)

/* Result of typeof operator enumeration. */
typedef enum JSType {
    JSTYPE_VOID,                /* undefined */
    JSTYPE_OBJECT,              /* object */
    JSTYPE_FUNCTION,            /* function */
    JSTYPE_STRING,              /* string */
    JSTYPE_NUMBER,              /* number */
    JSTYPE_BOOLEAN,             /* boolean */
    JSTYPE_NULL,                /* null */
    JSTYPE_XML,                 /* xml object */
    JSTYPE_LIMIT
} JSType;

/* Dense index into cached prototypes and class atoms for standard objects. */
typedef enum JSProtoKey {
#define JS_PROTO(name,code,init) JSProto_##name = code,
#include "jsproto.tbl"
#undef JS_PROTO
    JSProto_LIMIT
} JSProtoKey;

/* JSObjectOps.checkAccess mode enumeration. */
typedef enum JSAccessMode {
    JSACC_PROTO  = 0,           /* XXXbe redundant w.r.t. id */
    JSACC_PARENT = 1,           /* XXXbe redundant w.r.t. id */

                                /*
                                 * enum value #2 formerly called JSACC_IMPORT,
                                 * gap preserved for ABI compatibility.
                                 */

    JSACC_WATCH  = 3,           /* a watchpoint on object foo for id 'bar' */
    JSACC_READ   = 4,           /* a "get" of foo.bar */
    JSACC_WRITE  = 8,           /* a "set" of foo.bar = baz */
    JSACC_LIMIT
} JSAccessMode;

#define JSACC_TYPEMASK          (JSACC_WRITE - 1)

/*
 * This enum type is used to control the behavior of a JSObject property
 * iterator function that has type JSNewEnumerate.
 */
typedef enum JSIterateOp {
    JSENUMERATE_INIT,       /* Create new iterator state */
    JSENUMERATE_NEXT,       /* Iterate once */
    JSENUMERATE_DESTROY     /* Destroy iterator state */
} JSIterateOp;

/* Struct typedefs. */
typedef struct JSClass           JSClass;
typedef struct JSExtendedClass   JSExtendedClass;
typedef struct JSConstDoubleSpec JSConstDoubleSpec;
typedef struct JSContext         JSContext;
typedef struct JSErrorReport     JSErrorReport;
typedef struct JSFunction        JSFunction;
typedef struct JSFunctionSpec    JSFunctionSpec;
typedef struct JSTracer          JSTracer;
typedef struct JSIdArray         JSIdArray;
typedef struct JSPropertyDescriptor JSPropertyDescriptor;
typedef struct JSPropertySpec    JSPropertySpec;
typedef struct JSObject          JSObject;
typedef struct JSObjectMap       JSObjectMap;
typedef struct JSObjectOps       JSObjectOps;
typedef struct JSRuntime         JSRuntime;
typedef struct JSScript          JSScript;
typedef struct JSStackFrame      JSStackFrame;
typedef struct JSString          JSString;
typedef struct JSXDRState        JSXDRState;
typedef struct JSExceptionState  JSExceptionState;
typedef struct JSLocaleCallbacks JSLocaleCallbacks;
typedef struct JSSecurityCallbacks JSSecurityCallbacks;
typedef struct JSONParser        JSONParser;

/*
 * JavaScript engine unboxed value representation
 */

/*
 * TODO: wrong, fix, explain more
 * Engine-internal value details:
 *
 * A jsval has an abstract type which is represented by a mask which assigns a
 * bit to each type. This allows fast set-membership queries. However, we give
 * one type (null) a mask of 0 for two reasons:
 *
 *  1. memset'ing values to 0 produces a valid value. This was true of the old,
 *     boxed jsvals (and now jsboxedwords) and eases the transition.
 *
 *  2. Testing for null can often be compiled to slightly shorter/faster code.
 *
 * The down-side is that set-membership queries need to be done more carefully.
 * E.g., to test whether a value v is undefined or null, the correct test is:
 *
 *   (v.mask & ~UndefinedMask) == 0
 *
 * instead of the intuitive (but incorrect) test:
 *
 *   (v.mask & (NullMask | UndefinedMask)) != 0
 *
 * Since the value representation is kept a private detail of js::Value and
 * only exposed to a few functions through friendship, this type of error
 * should be hidden behind simple inline methods like v.isNullOrUndefined().
 */

typedef enum JSValueMask16 {
    JSVAL_MASK16_NULL      = (uint16)0x0001,
    JSVAL_MASK16_UNDEFINED = (uint16)0x0002,
    JSVAL_MASK16_INT32     = (uint16)0x0004,
    JSVAL_MASK16_STRING    = (uint16)0x0008,
    JSVAL_MASK16_NONFUNOBJ = (uint16)0x0010,
    JSVAL_MASK16_FUNOBJ    = (uint16)0x0020,
    JSVAL_MASK16_BOOLEAN   = (uint16)0x0040,
    JSVAL_MASK16_MAGIC     = (uint16)0x0080,

    JSVAL_MASK16_SINGLETON = JSVAL_MASK16_NULL | JSVAL_MASK16_UNDEFINED,
    JSVAL_MASK16_OBJECT    = JSVAL_MASK16_NONFUNOBJ | JSVAL_MASK16_FUNOBJ,
    JSVAL_MASK16_OBJORNULL = JSVAL_MASK16_OBJECT | JSVAL_MASK16_NULL,
    JSVAL_MASK16_GCTHING   = JSVAL_MASK16_OBJECT | JSVAL_MASK16_STRING,

    JSVAL_NANBOX_PATTERN   = ((uint16)0xFFFF)
} __attribute__((packed)) JSValueMask16;

#define JSVAL_MASK32_CLEAR       ((uint32)0xFFFF0000)

#define JSVAL_MASK32_NULL        ((uint32)(JSVAL_MASK32_CLEAR | JSVAL_MASK16_NULL))
#define JSVAL_MASK32_UNDEFINED   ((uint32)(JSVAL_MASK32_CLEAR | JSVAL_MASK16_UNDEFINED))
#define JSVAL_MASK32_INT32       ((uint32)(JSVAL_MASK32_CLEAR | JSVAL_MASK16_INT32))
#define JSVAL_MASK32_STRING      ((uint32)(JSVAL_MASK32_CLEAR | JSVAL_MASK16_STRING))
#define JSVAL_MASK32_NONFUNOBJ   ((uint32)(JSVAL_MASK32_CLEAR | JSVAL_MASK16_NONFUNOBJ))
#define JSVAL_MASK32_FUNOBJ      ((uint32)(JSVAL_MASK32_CLEAR | JSVAL_MASK16_FUNOBJ))
#define JSVAL_MASK32_BOOLEAN     ((uint32)(JSVAL_MASK32_CLEAR | JSVAL_MASK16_BOOLEAN))
#define JSVAL_MASK32_MAGIC       ((uint32)(JSVAL_MASK32_CLEAR | JSVAL_MASK16_MAGIC))

#define JSVAL_MASK32_SINGLETON   ((uint32)(JSVAL_MASK32_CLEAR | JSVAL_MASK16_SINGLETON))
#define JSVAL_MASK32_OBJECT      ((uint32)(JSVAL_MASK32_CLEAR | JSVAL_MASK16_OBJECT))
#define JSVAL_MASK32_OBJORNULL   ((uint32)(JSVAL_MASK32_CLEAR | JSVAL_MASK16_OBJORNULL))
#define JSVAL_MASK32_GCTHING     ((uint32)(JSVAL_MASK32_CLEAR | JSVAL_MASK16_GCTHING))

<<<<<<< HEAD
=======
#ifdef __GNUC__
# define VALUE_ALIGNMENT        __attribute__((aligned (8)))
# define ASSERT_DOUBLE_ALIGN()  JS_ASSERT(size_t(&data.dbl) % sizeof(double) == 0)
#elif defined(_MSC_VER)
// Structs can be aligned with MSVC, but not if they are used as parameters,
// so we just don't try to align.
# define VALUE_ALIGNMENT
# define ASSERT_DOUBLE_ALIGN()
#else
# error "TODO: do something for compiler"
#endif

#define JSVAL_NULL_MASK        0x00
#define JSVAL_UNDEFINED_MASK   0x01
#define JSVAL_INT32_MASK       0x02
#define JSVAL_DOUBLE_MASK      0x04
#define JSVAL_STRING_MASK      0x08
#define JSVAL_NONFUNOBJ_MASK   0x10
#define JSVAL_FUNOBJ_MASK      0x20
#define JSVAL_BOOLEAN_MASK     0x40
#define JSVAL_MAGIC_MASK       0x80
#define JSVAL_OBJECT_MASK      (JSVAL_NONFUNOBJ_MASK | JSVAL_FUNOBJ_MASK)
#define JSVAL_NUMBER_MASK      (JSVAL_INT32_MASK | JSVAL_DOUBLE_MASK)
#define JSVAL_GCTHING_MASK     (JSVAL_OBJECT_MASK | JSVAL_STRING_MASK)

/*
 * Magic value enumeration (private engine detail)
 *
 * This enumeration provides a debug-only code describing the source of an
 * invalid value. These codes can be used to assert that the different sources
 * of invalid never mix.
 */
>>>>>>> 8cca7367
typedef enum JSWhyMagic
{
    JS_ARRAY_HOLE,               /* a hole in a dense array */
    JS_ARGS_HOLE,                /* a hole in the args object's array */
    JS_NATIVE_ENUMERATE,         /* indicates that a custom enumerate hook forwarded
                                  * to js_Enumerate, which really means the object can be
                                  * enumerated like a native object. */
    JS_NO_ITER_VALUE,            /* there is not a pending iterator value */
    JS_GENERATOR_CLOSING         /* exception value thrown when closing a generator */
} JSWhyMagic;

typedef union jsval_payload
{
    int32          i32;
    uint32         u32;
    JSBool         boo;
#if JS_BITS_PER_WORD == 32
    JSString       *str;
    JSObject       *obj;
    void           *ptr;
#endif
    JSWhyMagic     why;
} jsval_data;

#if !defined(IS_LITTLE_ENDIAN)
# error "Need to fix up jsval_layout"
#endif

// TODO: explain
typedef union jsval_layout
{
    uint64 asBits;
    struct {
        jsval_payload payload;
        union {
            struct {
                JSValueMask16 mask16;
                uint16 nanBits;
            } tag;
            uint32 mask32;
        };
    } s;
    double asDouble;
} jsval_layout;

typedef uint64 jsval;

/* These are engine-internal details, not part of the public API */
#define DOUBLE_AS_JSVAL(d)              (*(jsval *)&(d))
#define JSVAL_CONSTANT(mask32, payload) ((jsval)((((uint64)(mask32)) << 32) | (payload)))

/*
 * Boxed word macros (private engine detail)
 *
 * N.B. jsboxedword and the JSBOXEDWORD macros are engine-private. Callers
 * should use only JSID macros (below) instead.
 *
 * The jsboxedword type is used by atoms and jsids. Eventually, the ability to
 * atomize any primitive will be removed and atoms will simply be unboxed,
 * interned JSString*s. However, jsids will always need boxing. Using a
 * one-word boxing scheme instead of the normal jsval 16-byte unboxed scheme
 * allows jsids to be passed by value without penalty, since jsids never are
 * doubles nor are jsids used to build typemaps for entering/leaving trace.
 */

typedef jsword jsboxedword;

#define JSBOXEDWORD_TYPE_OBJECT     0x0
#define JSBOXEDWORD_TYPE_INT        0x1
#define JSBOXEDWORD_TYPE_DOUBLE     0x2
#define JSBOXEDWORD_TYPE_STRING     0x4
#define JSBOXEDWORD_TYPE_SPECIAL    0x6

/* Type tag bitfield length and derived macros. */
#define JSBOXEDWORD_TAGBITS         3
#define JSBOXEDWORD_TAGMASK         ((jsboxedword) JS_BITMASK(JSBOXEDWORD_TAGBITS))
#define JSBOXEDWORD_ALIGN           JS_BIT(JSBOXEDWORD_TAGBITS)

static const jsboxedword JSBOXEDWORD_NULL  = (jsboxedword)0x0;
static const jsboxedword JSBOXEDWORD_FALSE = (jsboxedword)0x6;
static const jsboxedword JSBOXEDWORD_TRUE  = (jsboxedword)0xe;
static const jsboxedword JSBOXEDWORD_VOID  = (jsboxedword)0x16;

static JS_ALWAYS_INLINE JSBool
JSBOXEDWORD_IS_NULL(jsboxedword w)
{
    return w == JSBOXEDWORD_NULL;
}

static JS_ALWAYS_INLINE JSBool
JSBOXEDWORD_IS_VOID(jsboxedword w)
{
    return w == JSBOXEDWORD_VOID;
}

static JS_ALWAYS_INLINE unsigned
JSBOXEDWORD_TAG(jsboxedword w)
{
    return (unsigned)(w & JSBOXEDWORD_TAGMASK);
}

static JS_ALWAYS_INLINE jsboxedword
JSBOXEDWORD_SETTAG(jsboxedword w, unsigned t)
{
    return w | t;
}

static JS_ALWAYS_INLINE jsboxedword
JSBOXEDWORD_CLRTAG(jsboxedword w)
{
    return w & ~(jsboxedword)JSBOXEDWORD_TAGMASK;
}

static JS_ALWAYS_INLINE JSBool
JSBOXEDWORD_IS_DOUBLE(jsboxedword w)
{
    return JSBOXEDWORD_TAG(w) == JSBOXEDWORD_TYPE_DOUBLE;
}

static JS_ALWAYS_INLINE double *
JSBOXEDWORD_TO_DOUBLE(jsboxedword w)
{
    JS_ASSERT(JSBOXEDWORD_IS_DOUBLE(w));
    return (double *)JSBOXEDWORD_CLRTAG(w);
}

static JS_ALWAYS_INLINE jsboxedword
DOUBLE_TO_JSBOXEDWORD(double *d)
{
    JS_ASSERT(((JSUword)d & JSBOXEDWORD_TAGMASK) == 0);
    return (jsboxedword)((JSUword)d | JSBOXEDWORD_TYPE_DOUBLE);
}

static JS_ALWAYS_INLINE JSBool
JSBOXEDWORD_IS_STRING(jsboxedword w)
{
    return JSBOXEDWORD_TAG(w) == JSBOXEDWORD_TYPE_STRING;
}

static JS_ALWAYS_INLINE JSString *
JSBOXEDWORD_TO_STRING(jsboxedword w)
{
    JS_ASSERT(JSBOXEDWORD_IS_STRING(w));
    return (JSString *)JSBOXEDWORD_CLRTAG(w);
}

static JS_ALWAYS_INLINE JSBool
JSBOXEDWORD_IS_SPECIAL(jsboxedword w)
{
    return JSBOXEDWORD_TAG(w) == JSBOXEDWORD_TYPE_SPECIAL;
}

static JS_ALWAYS_INLINE jsint
JSBOXEDWORD_TO_SPECIAL(jsboxedword w)
{
    JS_ASSERT(JSBOXEDWORD_IS_SPECIAL(w));
    return w >> JSBOXEDWORD_TAGBITS;
}

static JS_ALWAYS_INLINE jsboxedword
SPECIAL_TO_JSBOXEDWORD(jsint i)
{
    return (i << JSBOXEDWORD_TAGBITS) | JSBOXEDWORD_TYPE_SPECIAL;
}

static JS_ALWAYS_INLINE JSBool
JSBOXEDWORD_IS_BOOLEAN(jsboxedword w)
{
    return (w & ~((jsboxedword)1 << JSBOXEDWORD_TAGBITS)) == JSBOXEDWORD_TYPE_SPECIAL;
}

static JS_ALWAYS_INLINE JSBool
JSBOXEDWORD_TO_BOOLEAN(jsboxedword w)
{
    JS_ASSERT(w == JSBOXEDWORD_TRUE || w == JSBOXEDWORD_FALSE);
    return JSBOXEDWORD_TO_SPECIAL(w);
}

static JS_ALWAYS_INLINE jsboxedword
BOOLEAN_TO_JSBOXEDWORD(JSBool b)
{
    JS_ASSERT(b == JS_TRUE || b == JS_FALSE);
    return SPECIAL_TO_JSBOXEDWORD(b);
}

static JS_ALWAYS_INLINE jsboxedword
STRING_TO_JSBOXEDWORD(JSString *str)
{
    JS_ASSERT(((JSUword)str & JSBOXEDWORD_TAGMASK) == 0);
    return (jsboxedword)str | JSBOXEDWORD_TYPE_STRING;
}

static JS_ALWAYS_INLINE JSBool
JSBOXEDWORD_IS_GCTHING(jsboxedword w)
{
    return !(w & JSBOXEDWORD_TYPE_INT) &&
           JSBOXEDWORD_TAG(w) != JSBOXEDWORD_TYPE_SPECIAL;
}

static JS_ALWAYS_INLINE void *
JSBOXEDWORD_TO_GCTHING(jsboxedword w)
{
    JS_ASSERT(JSBOXEDWORD_IS_GCTHING(w));
    return (void *)JSBOXEDWORD_CLRTAG(w);
}

static JS_ALWAYS_INLINE uint32
JSBOXEDWORD_TRACE_KIND(jsboxedword w)
{
#ifdef DEBUG
    unsigned tag = JSBOXEDWORD_TAG(w);
    JS_ASSERT(tag == 0x0 || tag == 0x2 || tag == 0x4);
#endif

    /*
     * We need to map:
     *  XXXXXXXXXXXXXXXXXXXXXXXXXXXXX000 -> 00 (object)
     *  XXXXXXXXXXXXXXXXXXXXXXXXXXXXX010 -> 10 (double)
     *  XXXXXXXXXXXXXXXXXXXXXXXXXXXXX100 -> 01 (string)
     */
    return (w | ((w & 0x4) >> 2)) & 0x3;
}

static JS_ALWAYS_INLINE JSBool
JSBOXEDWORD_IS_OBJECT(jsboxedword w)
{
    return JSBOXEDWORD_TAG(w) == JSBOXEDWORD_TYPE_OBJECT;
}

static JS_ALWAYS_INLINE JSObject *
JSBOXEDWORD_TO_OBJECT(jsboxedword w)
{
    JS_ASSERT(JSBOXEDWORD_IS_OBJECT(w));
    return (JSObject *)JSBOXEDWORD_TO_GCTHING(w);
}

static JS_ALWAYS_INLINE jsboxedword
OBJECT_TO_JSBOXEDWORD(JSObject *obj)
{
    JS_ASSERT(((JSUword)obj & JSBOXEDWORD_TAGMASK) == 0);
    return (jsboxedword)obj | JSBOXEDWORD_TYPE_OBJECT;
}

static JS_ALWAYS_INLINE JSBool
JSBOXEDWORD_IS_PRIMITIVE(jsboxedword w)
{
    return !JSBOXEDWORD_IS_OBJECT(w) || JSBOXEDWORD_IS_NULL(w);
}

/* Domain limits for the jsboxedword int type. */
#define JSBOXEDWORD_INT_BITS          31
#define JSBOXEDWORD_INT_POW2(n)       ((jsboxedword)1 << (n))
#define JSBOXEDWORD_INT_MIN           (-JSBOXEDWORD_INT_POW2(30))
#define JSBOXEDWORD_INT_MAX           (JSBOXEDWORD_INT_POW2(30) - 1)

static JS_ALWAYS_INLINE JSBool
INT32_FITS_IN_JSBOXEDWORD(jsint i)
{
    return ((jsuint)(i) - (jsuint)JSBOXEDWORD_INT_MIN <=
            (jsuint)(JSBOXEDWORD_INT_MAX - JSBOXEDWORD_INT_MIN));
}

static JS_ALWAYS_INLINE JSBool
JSBOXEDWORD_IS_INT(jsboxedword w)
{
    return w & JSBOXEDWORD_TYPE_INT;
}

static JS_ALWAYS_INLINE jsint
JSBOXEDWORD_TO_INT(jsboxedword v)
{
    JS_ASSERT(JSBOXEDWORD_IS_INT(v));
    return (jsint)(v >> 1);
}

static JS_ALWAYS_INLINE jsboxedword
INT_TO_JSBOXEDWORD(jsint i)
{
    JS_ASSERT(INT32_FITS_IN_JSBOXEDWORD(i));
    return (i << 1) | JSBOXEDWORD_TYPE_INT;
}

/*
 * Identifier (jsid) macros.
 */

typedef jsboxedword jsid;
struct JSAtom;

static JS_ALWAYS_INLINE JSBool
JSID_IS_ATOM(jsid id)
{
    return JSBOXEDWORD_IS_STRING((jsboxedword)id);
}

static JS_ALWAYS_INLINE JSAtom *
JSID_TO_ATOM(jsid id)
{
    JS_ASSERT(JSID_IS_ATOM(id));
    return (JSAtom *)id;
}

static JS_ALWAYS_INLINE JSString *
JSID_TO_STRING(jsid id)
{
    JS_ASSERT(JSID_IS_ATOM(id));
    return JSBOXEDWORD_TO_STRING(id);
}

static JS_ALWAYS_INLINE jsid
ATOM_TO_JSID(JSAtom *atom)
{
    JS_ASSERT(JSBOXEDWORD_IS_STRING((jsboxedword)atom));
    return (jsid)atom;
}

static JS_ALWAYS_INLINE JSBool
INT32_FITS_IN_JSID(int32 i)
{
    return INT32_FITS_IN_JSBOXEDWORD(i);
}

static JS_ALWAYS_INLINE JSBool
JSID_IS_INT(jsid id)
{
    return JSBOXEDWORD_IS_INT((jsboxedword)id);
}

static JS_ALWAYS_INLINE int32
JSID_TO_INT(jsid id)
{
    return JSBOXEDWORD_TO_INT((jsboxedword)id);
}

static JS_ALWAYS_INLINE jsid
INT_TO_JSID(int32 i)
{
    return (jsid)INT_TO_JSBOXEDWORD(i);
}

static JS_ALWAYS_INLINE JSBool
JSID_IS_OBJECT(jsid id)
{
    return JSBOXEDWORD_IS_OBJECT((jsboxedword)id);
}

static JS_ALWAYS_INLINE JSObject *
JSID_TO_OBJECT(jsid id)
{
    return JSBOXEDWORD_TO_OBJECT((jsboxedword)id);
}

static JS_ALWAYS_INLINE jsid
OBJECT_TO_JSID(JSObject *obj)
{
    return (jsid)OBJECT_TO_JSBOXEDWORD(obj);
}

/* TODO: get JSID/JSBOXEDWORD story together. */
/* Objects and strings (no doubles in jsids). */
#define JSID_IS_GCTHING(id)           JSBOXEDWORD_IS_GCTHING(id)
#define JSID_TO_GCTHING(id)           (JS_ASSERT(JSID_IS_GCTHING((id))),       \
                                       JSBOXEDWORD_TO_GCTHING((jsboxedword)(id)))
#define JSID_TRACE_KIND(id)           (JS_ASSERT(JSID_IS_GCTHING((id))),       \
                                       JSBOXEDWORD_TRACE_KIND((jsboxedword)(id)))

JS_PUBLIC_API(jsval)
JSID_TO_JSVAL(jsid id);

/* JSClass (and JSObjectOps where appropriate) function pointer typedefs. */

/*
 * Add, delete, get or set a property named by id in obj.  Note the jsval id
 * type -- id may be a string (Unicode property identifier) or an int (element
 * index).  The *vp out parameter, on success, is the new property value after
 * an add, get, or set.  After a successful delete, *vp is JSVAL_FALSE iff
 * obj[id] can't be deleted (because it's permanent).
 */
typedef JSBool
(* JSPropertyOp)(JSContext *cx, JSObject *obj, jsid id, jsval *vp);

/*
 * This function type is used for callbacks that enumerate the properties of
 * a JSObject.  The behavior depends on the value of enum_op:
 *
 *  JSENUMERATE_INIT
 *    A new, opaque iterator state should be allocated and stored in *statep.
 *    (You can use PRIVATE_TO_JSVAL() to tag the pointer to be stored).
 *
 *    The number of properties that will be enumerated should be returned as
 *    an integer jsval in *idp, if idp is non-null, and provided the number of
 *    enumerable properties is known.  If idp is non-null and the number of
 *    enumerable properties can't be computed in advance, *idp should be set
 *    to JSVAL_ZERO.
 *
 *  JSENUMERATE_NEXT
 *    A previously allocated opaque iterator state is passed in via statep.
 *    Return the next jsid in the iteration using *idp.  The opaque iterator
 *    state pointed at by statep is destroyed and *statep is set to JSVAL_NULL
 *    if there are no properties left to enumerate.
 *
 *  JSENUMERATE_DESTROY
 *    Destroy the opaque iterator state previously allocated in *statep by a
 *    call to this function when enum_op was JSENUMERATE_INIT.
 *
 * The return value is used to indicate success, with a value of JS_FALSE
 * indicating failure.
 */
typedef JSBool
(* JSNewEnumerateOp)(JSContext *cx, JSObject *obj, JSIterateOp enum_op,
                     jsval *statep, jsid *idp);

/*
 * The old-style JSClass.enumerate op should define all lazy properties not
 * yet reflected in obj.
 */
typedef JSBool
(* JSEnumerateOp)(JSContext *cx, JSObject *obj);

/*
 * Resolve a lazy property named by id in obj by defining it directly in obj.
 * Lazy properties are those reflected from some peer native property space
 * (e.g., the DOM attributes for a given node reflected as obj) on demand.
 *
 * JS looks for a property in an object, and if not found, tries to resolve
 * the given id.  If resolve succeeds, the engine looks again in case resolve
 * defined obj[id].  If no such property exists directly in obj, the process
 * is repeated with obj's prototype, etc.
 *
 * NB: JSNewResolveOp provides a cheaper way to resolve lazy properties.
 */
typedef JSBool
(* JSResolveOp)(JSContext *cx, JSObject *obj, jsid id);

/*
 * Like JSResolveOp, but flags provide contextual information as follows:
 *
 *  JSRESOLVE_QUALIFIED   a qualified property id: obj.id or obj[id], not id
 *  JSRESOLVE_ASSIGNING   obj[id] is on the left-hand side of an assignment
 *  JSRESOLVE_DETECTING   'if (o.p)...' or similar detection opcode sequence
 *  JSRESOLVE_DECLARING   var, const, or function prolog declaration opcode
 *  JSRESOLVE_CLASSNAME   class name used when constructing
 *
 * The *objp out parameter, on success, should be null to indicate that id
 * was not resolved; and non-null, referring to obj or one of its prototypes,
 * if id was resolved.
 *
 * This hook instead of JSResolveOp is called via the JSClass.resolve member
 * if JSCLASS_NEW_RESOLVE is set in JSClass.flags.
 *
 * Setting JSCLASS_NEW_RESOLVE and JSCLASS_NEW_RESOLVE_GETS_START further
 * extends this hook by passing in the starting object on the prototype chain
 * via *objp.  Thus a resolve hook implementation may define the property id
 * being resolved in the object in which the id was first sought, rather than
 * in a prototype object whose class led to the resolve hook being called.
 *
 * When using JSCLASS_NEW_RESOLVE_GETS_START, the resolve hook must therefore
 * null *objp to signify "not resolved".  With only JSCLASS_NEW_RESOLVE and no
 * JSCLASS_NEW_RESOLVE_GETS_START, the hook can assume *objp is null on entry.
 * This is not good practice, but enough existing hook implementations count
 * on it that we can't break compatibility by passing the starting object in
 * *objp without a new JSClass flag.
 */
typedef JSBool
(* JSNewResolveOp)(JSContext *cx, JSObject *obj, jsid id, uintN flags,
                   JSObject **objp);

/*
 * Convert obj to the given type, returning true with the resulting value in
 * *vp on success, and returning false on error or exception.
 */
typedef JSBool
(* JSConvertOp)(JSContext *cx, JSObject *obj, JSType type, jsval *vp);

/*
 * Delegate typeof to an object so it can cloak a primitive or another object.
 */
typedef JSType
(* JSTypeOfOp)(JSContext *cx, JSObject *obj);

/*
 * Finalize obj, which the garbage collector has determined to be unreachable
 * from other live objects or from GC roots.  Obviously, finalizers must never
 * store a reference to obj.
 */
typedef void
(* JSFinalizeOp)(JSContext *cx, JSObject *obj);

/*
 * Used by JS_AddExternalStringFinalizer and JS_RemoveExternalStringFinalizer
 * to extend and reduce the set of string types finalized by the GC.
 */
typedef void
(* JSStringFinalizeOp)(JSContext *cx, JSString *str);

/*
 * The signature for JSClass.getObjectOps, used by JS_NewObject's internals
 * to discover the set of high-level object operations to use for new objects
 * of the given class.  All native objects have a JSClass, which is stored as
 * a private (int-tagged) pointer in obj slots. In contrast, all native and
 * host objects have a JSObjectMap at obj->map, which may be shared among a
 * number of objects, and which contains the JSObjectOps *ops pointer used to
 * dispatch object operations from API calls.
 *
 * Thus JSClass (which pre-dates JSObjectOps in the API) provides a low-level
 * interface to class-specific code and data, while JSObjectOps allows for a
 * higher level of operation, which does not use the object's class except to
 * find the class's JSObjectOps struct, by calling clasp->getObjectOps, and to
 * finalize the object.
 *
 * If this seems backwards, that's because it is!  API compatibility requires
 * a JSClass *clasp parameter to JS_NewObject, etc.  Most host objects do not
 * need to implement the larger JSObjectOps, and can share the common JSScope
 * code and data used by the native (js_ObjectOps, see jsobj.c) ops.
 */
typedef JSObjectOps *
(* JSGetObjectOps)(JSContext *cx, JSClass *clasp);

/*
 * JSClass.checkAccess type: check whether obj[id] may be accessed per mode,
 * returning false on error/exception, true on success with obj[id]'s last-got
 * value in *vp, and its attributes in *attrsp.  As for JSPropertyOp above, id
 * is either a string or an int jsval.
 *
 * See JSCheckAccessIdOp, below, for the JSObjectOps counterpart, which takes
 * a jsid (a tagged int or aligned, unique identifier pointer) rather than a
 * jsval.  The native js_ObjectOps.checkAccess simply forwards to the object's
 * clasp->checkAccess, so that both JSClass and JSObjectOps implementors may
 * specialize access checks.
 */
typedef JSBool
(* JSCheckAccessOp)(JSContext *cx, JSObject *obj, jsid id, JSAccessMode mode,
                    jsval *vp);

/*
 * Encode or decode an object, given an XDR state record representing external
 * data.  See jsxdrapi.h.
 */
typedef JSBool
(* JSXDRObjectOp)(JSXDRState *xdr, JSObject **objp);

/*
 * Check whether v is an instance of obj.  Return false on error or exception,
 * true on success with JS_TRUE in *bp if v is an instance of obj, JS_FALSE in
 * *bp otherwise.
 */
typedef JSBool
(* JSHasInstanceOp)(JSContext *cx, JSObject *obj, const jsval *v, JSBool *bp);

/*
 * Deprecated function type for JSClass.mark. All new code should define
 * JSTraceOp instead to ensure the traversal of traceable things stored in
 * the native structures.
 */
typedef uint32
(* JSMarkOp)(JSContext *cx, JSObject *obj, void *arg);

/*
 * Function type for trace operation of the class called to enumerate all
 * traceable things reachable from obj's private data structure. For each such
 * thing, a trace implementation must call
 *
 *    JS_CallTracer(trc, thing, kind);
 *
 * or one of its convenience macros as described in jsapi.h.
 *
 * JSTraceOp implementation can assume that no other threads mutates object
 * state. It must not change state of the object or corresponding native
 * structures. The only exception for this rule is the case when the embedding
 * needs a tight integration with GC. In that case the embedding can check if
 * the traversal is a part of the marking phase through calling
 * JS_IsGCMarkingTracer and apply a special code like emptying caches or
 * marking its native structures.
 *
 * To define the tracer for a JSClass, the implementation must add
 * JSCLASS_MARK_IS_TRACE to class flags and use JS_CLASS_TRACE(method)
 * macro below to convert JSTraceOp to JSMarkOp when initializing or
 * assigning JSClass.mark field.
 */
typedef void
(* JSTraceOp)(JSTracer *trc, JSObject *obj);

#if defined __GNUC__ && __GNUC__ >= 4 && !defined __cplusplus
# define JS_CLASS_TRACE(method)                                               \
    (__builtin_types_compatible_p(JSTraceOp, __typeof(&(method)))             \
     ? (JSMarkOp)(method)                                                     \
     : js_WrongTypeForClassTracer)

extern JSMarkOp js_WrongTypeForClassTracer;

#else
# define JS_CLASS_TRACE(method) ((JSMarkOp)(method))
#endif

/*
 * Tracer callback, called for each traceable thing directly refrenced by a
 * particular object or runtime structure. It is the callback responsibility
 * to ensure the traversal of the full object graph via calling eventually
 * JS_TraceChildren on the passed thing. In this case the callback must be
 * prepared to deal with cycles in the traversal graph.
 *
 * kind argument is one of JSTRACE_OBJECT, JSTRACE_DOUBLE, JSTRACE_STRING or
 * a tag denoting internal implementation-specific traversal kind. In the
 * latter case the only operations on thing that the callback can do is to call
 * JS_TraceChildren or DEBUG-only JS_PrintTraceThingInfo.
 */
typedef void
(* JSTraceCallback)(JSTracer *trc, void *thing, uint32 kind);

/*
 * DEBUG only callback that JSTraceOp implementation can provide to return
 * a string describing the reference traced with JS_CallTracer.
 */
typedef void
(* JSTraceNamePrinter)(JSTracer *trc, char *buf, size_t bufsize);

/*
 * The optional JSClass.reserveSlots hook allows a class to make computed
 * per-instance object slots reservations, in addition to or instead of using
 * JSCLASS_HAS_RESERVED_SLOTS(n) in the JSClass.flags initializer to reserve
 * a constant-per-class number of slots.  Implementations of this hook should
 * return the number of slots to reserve, not including any reserved by using
 * JSCLASS_HAS_RESERVED_SLOTS(n) in JSClass.flags.
 *
 * NB: called with obj locked by the JSObjectOps-specific mutual exclusion
 * mechanism appropriate for obj, so don't nest other operations that might
 * also lock obj.
 */
typedef uint32
(* JSReserveSlotsOp)(JSContext *cx, JSObject *obj);

/* JSExtendedClass function pointer typedefs. */

/*
 *
 */
typedef JSBool
(* JSEqualityOp)(JSContext *cx, JSObject *obj, const jsval *vp, JSBool *bp);

/*
 * A generic type for functions mapping an object to another object, or null
 * if an error or exception was thrown on cx.  Used by JSObjectOps.thisObject
 * at present.
 */
typedef JSObject *
(* JSObjectOp)(JSContext *cx, JSObject *obj);

/*
 * Hook that creates an iterator object for a given object. Returns the
 * iterator object or null if an error or exception was thrown on cx.
 */
typedef JSObject *
(* JSIteratorOp)(JSContext *cx, JSObject *obj, JSBool keysonly);

/* Typedef for native functions called by the JS VM. */

typedef JSBool
(* JSNative)(JSContext *cx, JSObject *obj, uintN argc, jsval *argv,
             jsval *rval);

typedef JSBool
(* JSFastNative)(JSContext *cx, uintN argc, jsval *vp);

/* Callbacks and their arguments. */

typedef enum JSContextOp {
    JSCONTEXT_NEW,
    JSCONTEXT_DESTROY
} JSContextOp;

/*
 * The possible values for contextOp when the runtime calls the callback are:
 *   JSCONTEXT_NEW      JS_NewContext successfully created a new JSContext
 *                      instance. The callback can initialize the instance as
 *                      required. If the callback returns false, the instance
 *                      will be destroyed and JS_NewContext returns null. In
 *                      this case the callback is not called again.
 *   JSCONTEXT_DESTROY  One of JS_DestroyContext* methods is called. The
 *                      callback may perform its own cleanup and must always
 *                      return true.
 *   Any other value    For future compatibility the callback must do nothing
 *                      and return true in this case.
 */
typedef JSBool
(* JSContextCallback)(JSContext *cx, uintN contextOp);

#ifndef JS_THREADSAFE
typedef void
(* JSHeartbeatCallback)(JSRuntime *rt);
#endif

typedef enum JSGCStatus {
    JSGC_BEGIN,
    JSGC_END,
    JSGC_MARK_END,
    JSGC_FINALIZE_END
} JSGCStatus;

typedef JSBool
(* JSGCCallback)(JSContext *cx, JSGCStatus status);

/*
 * Generic trace operation that calls JS_CallTracer on each traceable thing
 * stored in data.
 */
typedef void
(* JSTraceDataOp)(JSTracer *trc, void *data);

typedef JSBool
(* JSOperationCallback)(JSContext *cx);

/*
 * Deprecated form of JSOperationCallback.
 */
typedef JSBool
(* JSBranchCallback)(JSContext *cx, JSScript *script);

typedef void
(* JSErrorReporter)(JSContext *cx, const char *message, JSErrorReport *report);

/*
 * Possible exception types. These types are part of a JSErrorFormatString
 * structure. They define which error to throw in case of a runtime error.
 * JSEXN_NONE marks an unthrowable error.
 */
typedef enum JSExnType {
    JSEXN_NONE = -1,
      JSEXN_ERR,
        JSEXN_INTERNALERR,
        JSEXN_EVALERR,
        JSEXN_RANGEERR,
        JSEXN_REFERENCEERR,
        JSEXN_SYNTAXERR,
        JSEXN_TYPEERR,
        JSEXN_URIERR,
        JSEXN_LIMIT
} JSExnType;

typedef struct JSErrorFormatString {
    /* The error format string (UTF-8 if js_CStringsAreUTF8). */
    const char *format;

    /* The number of arguments to expand in the formatted error message. */
    uint16 argCount;

    /* One of the JSExnType constants above. */
    int16 exnType;
} JSErrorFormatString;

typedef const JSErrorFormatString *
(* JSErrorCallback)(void *userRef, const char *locale,
                    const uintN errorNumber);

#ifdef va_start
#define JS_ARGUMENT_FORMATTER_DEFINED 1

typedef JSBool
(* JSArgumentFormatter)(JSContext *cx, const char *format, JSBool fromJS,
                        jsval **vpp, va_list *app);
#endif

typedef JSBool
(* JSLocaleToUpperCase)(JSContext *cx, JSString *src, jsval *rval);

typedef JSBool
(* JSLocaleToLowerCase)(JSContext *cx, JSString *src, jsval *rval);

typedef JSBool
(* JSLocaleCompare)(JSContext *cx, JSString *src1, JSString *src2,
                    jsval *rval);

typedef JSBool
(* JSLocaleToUnicode)(JSContext *cx, char *src, jsval *rval);

/*
 * Security protocol types.
 */
typedef struct JSPrincipals JSPrincipals;

/*
 * XDR-encode or -decode a principals instance, based on whether xdr->mode is
 * JSXDR_ENCODE, in which case *principalsp should be encoded; or JSXDR_DECODE,
 * in which case implementations must return a held (via JSPRINCIPALS_HOLD),
 * non-null *principalsp out parameter.  Return true on success, false on any
 * error, which the implementation must have reported.
 */
typedef JSBool
(* JSPrincipalsTranscoder)(JSXDRState *xdr, JSPrincipals **principalsp);

/*
 * Return a weak reference to the principals associated with obj, possibly via
 * the immutable parent chain leading from obj to a top-level container (e.g.,
 * a window object in the DOM level 0).  If there are no principals associated
 * with obj, return null.  Therefore null does not mean an error was reported;
 * in no event should an error be reported or an exception be thrown by this
 * callback's implementation.
 */
typedef JSPrincipals *
(* JSObjectPrincipalsFinder)(JSContext *cx, JSObject *obj);

/*
 * Used to check if a CSP instance wants to disable eval() and friends.
 * See js_CheckCSPPermitsJSAction() in jsobj.
 */
typedef JSBool
(* JSCSPEvalChecker)(JSContext *cx);

JS_END_EXTERN_C

#ifdef __cplusplus
namespace js {

class Value;
struct Class;

typedef JSBool
(* Native)(JSContext *cx, JSObject *obj, uintN argc, Value *argv, Value *rval);
typedef JSBool
(* FastNative)(JSContext *cx, uintN argc, Value *vp);
typedef JSBool
(* PropertyOp)(JSContext *cx, JSObject *obj, jsid id, Value *vp);
typedef JSBool
(* ConvertOp)(JSContext *cx, JSObject *obj, JSType type, Value *vp);
typedef JSBool
(* NewEnumerateOp)(JSContext *cx, JSObject *obj, JSIterateOp enum_op,
                   Value *statep, jsid *idp);
typedef JSBool
(* HasInstanceOp)(JSContext *cx, JSObject *obj, const Value *v, JSBool *bp);
typedef JSBool
(* CheckAccessOp)(JSContext *cx, JSObject *obj, jsid id, JSAccessMode mode,
                  Value *vp);
typedef JSObjectOps *
(* GetObjectOps)(JSContext *cx, Class *clasp);
typedef JSBool
(* EqualityOp)(JSContext *cx, JSObject *obj, const Value *v, JSBool *bp);

/*
 * Since jsval and Value are layout-compatible, pointers to otherwise-identical
 * functions can be cast back and forth. To avoid widespread casting, the
 * following safe casts are provided.
 *
 * See also Valueify and Jsvalify overloads in jsprvtd.h.
 */

static inline Native           Valueify(JSNative f)         { return (Native)f; }
static inline JSNative         Jsvalify(Native f)           { return (JSNative)f; }
static inline FastNative       Valueify(JSFastNative f)     { return (FastNative)f; }
static inline JSFastNative     Jsvalify(FastNative f)       { return (JSFastNative)f; }
static inline PropertyOp       Valueify(JSPropertyOp f)     { return (PropertyOp)f; }
static inline JSPropertyOp     Jsvalify(PropertyOp f)       { return (JSPropertyOp)f; }
static inline ConvertOp        Valueify(JSConvertOp f)      { return (ConvertOp)f; }
static inline JSConvertOp      Jsvalify(ConvertOp f)        { return (JSConvertOp)f; }
static inline NewEnumerateOp   Valueify(JSNewEnumerateOp f) { return (NewEnumerateOp)f; }
static inline JSNewEnumerateOp Jsvalify(NewEnumerateOp f)   { return (JSNewEnumerateOp)f; }
static inline HasInstanceOp    Valueify(JSHasInstanceOp f)  { return (HasInstanceOp)f; }
static inline JSHasInstanceOp  Jsvalify(HasInstanceOp f)    { return (JSHasInstanceOp)f; }
static inline CheckAccessOp    Valueify(JSCheckAccessOp f)  { return (CheckAccessOp)f; }
static inline JSCheckAccessOp  Jsvalify(CheckAccessOp f)    { return (JSCheckAccessOp)f; }
static inline GetObjectOps     Valueify(JSGetObjectOps f)   { return (GetObjectOps)f; }
static inline JSGetObjectOps   Jsvalify(GetObjectOps f)     { return (JSGetObjectOps)f; }
static inline EqualityOp       Valueify(JSEqualityOp f);    /* Same type as JSHasInstanceOp */
static inline JSEqualityOp     Jsvalify(EqualityOp f);      /* Same type as HasInstanceOp */

}  /* namespace js */
#endif /* __cplusplus */
#endif /* jspubtd_h___ */<|MERGE_RESOLUTION|>--- conflicted
+++ resolved
@@ -218,41 +218,6 @@
 #define JSVAL_MASK32_OBJORNULL   ((uint32)(JSVAL_MASK32_CLEAR | JSVAL_MASK16_OBJORNULL))
 #define JSVAL_MASK32_GCTHING     ((uint32)(JSVAL_MASK32_CLEAR | JSVAL_MASK16_GCTHING))
 
-<<<<<<< HEAD
-=======
-#ifdef __GNUC__
-# define VALUE_ALIGNMENT        __attribute__((aligned (8)))
-# define ASSERT_DOUBLE_ALIGN()  JS_ASSERT(size_t(&data.dbl) % sizeof(double) == 0)
-#elif defined(_MSC_VER)
-// Structs can be aligned with MSVC, but not if they are used as parameters,
-// so we just don't try to align.
-# define VALUE_ALIGNMENT
-# define ASSERT_DOUBLE_ALIGN()
-#else
-# error "TODO: do something for compiler"
-#endif
-
-#define JSVAL_NULL_MASK        0x00
-#define JSVAL_UNDEFINED_MASK   0x01
-#define JSVAL_INT32_MASK       0x02
-#define JSVAL_DOUBLE_MASK      0x04
-#define JSVAL_STRING_MASK      0x08
-#define JSVAL_NONFUNOBJ_MASK   0x10
-#define JSVAL_FUNOBJ_MASK      0x20
-#define JSVAL_BOOLEAN_MASK     0x40
-#define JSVAL_MAGIC_MASK       0x80
-#define JSVAL_OBJECT_MASK      (JSVAL_NONFUNOBJ_MASK | JSVAL_FUNOBJ_MASK)
-#define JSVAL_NUMBER_MASK      (JSVAL_INT32_MASK | JSVAL_DOUBLE_MASK)
-#define JSVAL_GCTHING_MASK     (JSVAL_OBJECT_MASK | JSVAL_STRING_MASK)
-
-/*
- * Magic value enumeration (private engine detail)
- *
- * This enumeration provides a debug-only code describing the source of an
- * invalid value. These codes can be used to assert that the different sources
- * of invalid never mix.
- */
->>>>>>> 8cca7367
 typedef enum JSWhyMagic
 {
     JS_ARRAY_HOLE,               /* a hole in a dense array */
@@ -276,6 +241,9 @@
 #endif
     JSWhyMagic     why;
 } jsval_data;
+
+// TODO: re-fix for MSVC
+#define ASSERT_DOUBLE_ALIGN() JS_ASSERT(size_t(this) % sizeof(double) == 0)
 
 #if !defined(IS_LITTLE_ENDIAN)
 # error "Need to fix up jsval_layout"
