--- conflicted
+++ resolved
@@ -61,19 +61,11 @@
 namespace js {
 
 struct NativeIterator {
-<<<<<<< HEAD
-    JSObject  *obj;
-    jsid      *props_array;
-    jsid      *props_cursor;
-    jsid      *props_end;
-    const Shape **shapes_array;
-=======
-    HeapPtrObject  obj;
+    HeapPtrObject obj;
     HeapId    *props_array;
     HeapId    *props_cursor;
     HeapId    *props_end;
-    uint32    *shapes_array;
->>>>>>> 9c8218a0
+    const Shape **shapes_array;
     uint32    shapes_length;
     uint32    shapes_key;
     uint32    flags;
