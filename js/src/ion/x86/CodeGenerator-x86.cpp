/* -*- Mode: C++; tab-width: 4; indent-tabs-mode: nil; c-basic-offset: 4 -*-
 * vim: set ts=4 sw=4 et tw=99:
 *
 * This Source Code Form is subject to the terms of the Mozilla Public
 * License, v. 2.0. If a copy of the MPL was not distributed with this
 * file, You can obtain one at http://mozilla.org/MPL/2.0/. */

#include "mozilla/DebugOnly.h"

#include "jsnum.h"

#include "CodeGenerator-x86.h"
#include "ion/MIR.h"
#include "ion/MIRGraph.h"
#include "ion/shared/CodeGenerator-shared-inl.h"
#include "vm/Shape.h"

#include "jsscriptinlines.h"
#include "ion/ExecutionModeInlines.h"

using namespace js;
using namespace js::ion;

using mozilla::DebugOnly;

CodeGeneratorX86::CodeGeneratorX86(MIRGenerator *gen, LIRGraph *graph, MacroAssembler *masm)
  : CodeGeneratorX86Shared(gen, graph, masm)
{
}

static const uint32_t FrameSizes[] = { 128, 256, 512, 1024 };

FrameSizeClass
FrameSizeClass::FromDepth(uint32_t frameDepth)
{
    for (uint32_t i = 0; i < JS_ARRAY_LENGTH(FrameSizes); i++) {
        if (frameDepth < FrameSizes[i])
            return FrameSizeClass(i);
    }

    return FrameSizeClass::None();
}

FrameSizeClass
FrameSizeClass::ClassLimit()
{
    return FrameSizeClass(JS_ARRAY_LENGTH(FrameSizes));
}

uint32_t
FrameSizeClass::frameSize() const
{
    JS_ASSERT(class_ != NO_FRAME_SIZE_CLASS_ID);
    JS_ASSERT(class_ < JS_ARRAY_LENGTH(FrameSizes));

    return FrameSizes[class_];
}

ValueOperand
CodeGeneratorX86::ToValue(LInstruction *ins, size_t pos)
{
    Register typeReg = ToRegister(ins->getOperand(pos + TYPE_INDEX));
    Register payloadReg = ToRegister(ins->getOperand(pos + PAYLOAD_INDEX));
    return ValueOperand(typeReg, payloadReg);
}

ValueOperand
CodeGeneratorX86::ToOutValue(LInstruction *ins)
{
    Register typeReg = ToRegister(ins->getDef(TYPE_INDEX));
    Register payloadReg = ToRegister(ins->getDef(PAYLOAD_INDEX));
    return ValueOperand(typeReg, payloadReg);
}

ValueOperand
CodeGeneratorX86::ToTempValue(LInstruction *ins, size_t pos)
{
    Register typeReg = ToRegister(ins->getTemp(pos + TYPE_INDEX));
    Register payloadReg = ToRegister(ins->getTemp(pos + PAYLOAD_INDEX));
    return ValueOperand(typeReg, payloadReg);
}

bool
CodeGeneratorX86::visitValue(LValue *value)
{
    const ValueOperand out = ToOutValue(value);
    masm.moveValue(value->value(), out);
    return true;
}

bool
CodeGeneratorX86::visitOsrValue(LOsrValue *value)
{
    const LAllocation *frame   = value->getOperand(0);
    const ValueOperand out     = ToOutValue(value);
    const ptrdiff_t frameOffset = value->mir()->frameOffset();

    masm.loadValue(Operand(ToRegister(frame), frameOffset), out);
    return true;
}

bool
CodeGeneratorX86::visitBox(LBox *box)
{
    const LDefinition *type = box->getDef(TYPE_INDEX);

    DebugOnly<const LAllocation *> a = box->getOperand(0);
    JS_ASSERT(!a->isConstant());

    // On x86, the input operand and the output payload have the same
    // virtual register. All that needs to be written is the type tag for
    // the type definition.
    masm.movl(Imm32(MIRTypeToTag(box->type())), ToRegister(type));
    return true;
}

bool
CodeGeneratorX86::visitBoxDouble(LBoxDouble *box)
{
    const LAllocation *in = box->getOperand(0);
    const ValueOperand out = ToOutValue(box);

    masm.boxDouble(ToFloatRegister(in), out);
    return true;
}

bool
CodeGeneratorX86::visitUnbox(LUnbox *unbox)
{
    // Note that for unbox, the type and payload indexes are switched on the
    // inputs.
    MUnbox *mir = unbox->mir();

    if (mir->fallible()) {
        masm.cmpl(ToOperand(unbox->type()), Imm32(MIRTypeToTag(mir->type())));
        if (!bailoutIf(Assembler::NotEqual, unbox->snapshot()))
            return false;
    }
    return true;
}

<<<<<<< HEAD
void
CodeGeneratorX86::linkDeferredDoubles()
{
    ExecutionMode executionMode = gen->info().executionMode();
    UnrootedScript script = gen->info().script();
    IonScript *ionScript = GetIonScript(script, executionMode);
    IonCode *method = ionScript->method();

    for (size_t i = 0; i < deferredDoubles_.length(); i++) {
        DeferredDouble *d = deferredDoubles_[i];
        const Value &v = ionScript->getConstant(d->index());
        MacroAssembler::Bind(method->raw(), d->label(), &v);
    }
}

bool
CodeGeneratorX86::visitDouble(LDouble *ins)
{
    const LDefinition *out = ins->getDef(0);
    const LConstantIndex *cindex = ins->getOperand(0)->toConstantIndex();
    const Value &v = graph.getConstant(cindex->index());

    union DoublePun {
        uint64_t u;
        double d;
    } dpun;
    dpun.d = v.toDouble();

    if (masm.maybeInlineDouble(dpun.u, ToFloatRegister(out)))
        return true;

    DeferredDouble *d = new DeferredDouble(cindex->index());
    if (!deferredDoubles_.append(d))
        return false;

    masm.movsd(d->label(), ToFloatRegister(out));
    return true;
}

=======
>>>>>>> 17a2e227
bool
CodeGeneratorX86::visitLoadSlotV(LLoadSlotV *load)
{
    const ValueOperand out = ToOutValue(load);
    Register base = ToRegister(load->input());
    int32_t offset = load->mir()->slot() * sizeof(js::Value);

    masm.loadValue(Operand(base, offset), out);
    return true;
}

bool
CodeGeneratorX86::visitLoadSlotT(LLoadSlotT *load)
{
    Register base = ToRegister(load->input());
    int32_t offset = load->mir()->slot() * sizeof(js::Value);

    if (load->mir()->type() == MIRType_Double)
        masm.loadInt32OrDouble(Operand(base, offset), ToFloatRegister(load->output()));
    else
        masm.movl(Operand(base, offset + NUNBOX32_PAYLOAD_OFFSET), ToRegister(load->output()));
    return true;
}

bool
CodeGeneratorX86::visitStoreSlotT(LStoreSlotT *store)
{
    Register base = ToRegister(store->slots());
    int32_t offset = store->mir()->slot() * sizeof(js::Value);

    const LAllocation *value = store->value();
    MIRType valueType = store->mir()->value()->type();

    if (store->mir()->needsBarrier())
        emitPreBarrier(Address(base, offset), store->mir()->slotType());

    if (valueType == MIRType_Double) {
        masm.movsd(ToFloatRegister(value), Operand(base, offset));
        return true;
    }

    // Store the type tag if needed.
    if (valueType != store->mir()->slotType())
        masm.storeTypeTag(ImmType(ValueTypeFromMIRType(valueType)), Operand(base, offset));

    // Store the payload.
    if (value->isConstant())
        masm.storePayload(*value->toConstant(), Operand(base, offset));
    else
        masm.storePayload(ToRegister(value), Operand(base, offset));

    return true;
}

bool
CodeGeneratorX86::visitLoadElementT(LLoadElementT *load)
{
    Operand source = createArrayElementOperand(ToRegister(load->elements()), load->index());

    if (load->mir()->needsHoleCheck()) {
        Assembler::Condition cond = masm.testMagic(Assembler::Equal, source);
        if (!bailoutIf(cond, load->snapshot()))
            return false;
    }

    if (load->mir()->type() == MIRType_Double) {
        FloatRegister fpreg = ToFloatRegister(load->output());
        if (load->mir()->loadDoubles()) {
            if (source.kind() == Operand::REG_DISP)
                masm.loadDouble(source.toAddress(), fpreg);
            else
                masm.loadDouble(source.toBaseIndex(), fpreg);
        } else {
            masm.loadInt32OrDouble(source, fpreg);
        }
    } else {
        masm.movl(masm.ToPayload(source), ToRegister(load->output()));
    }

    return true;
}

void
CodeGeneratorX86::storeElementTyped(const LAllocation *value, MIRType valueType, MIRType elementType,
                                    const Register &elements, const LAllocation *index)
{
    Operand dest = createArrayElementOperand(elements, index);

    if (valueType == MIRType_Double) {
        masm.movsd(ToFloatRegister(value), dest);
        return;
    }

    // Store the type tag if needed.
    if (valueType != elementType)
        masm.storeTypeTag(ImmType(ValueTypeFromMIRType(valueType)), dest);

    // Store the payload.
    if (value->isConstant())
        masm.storePayload(*value->toConstant(), dest);
    else
        masm.storePayload(ToRegister(value), dest);
}

bool
CodeGeneratorX86::visitImplicitThis(LImplicitThis *lir)
{
    Register callee = ToRegister(lir->callee());
    const ValueOperand out = ToOutValue(lir);

    // The implicit |this| is always |undefined| if the function's environment
    // is the current global.
    GlobalObject *global = &gen->info().script()->global();
    masm.cmpPtr(Operand(callee, JSFunction::offsetOfEnvironment()), ImmGCPtr(global));

    // TODO: OOL stub path.
    if (!bailoutIf(Assembler::NotEqual, lir->snapshot()))
        return false;

    masm.moveValue(UndefinedValue(), out);
    return true;
}

bool
CodeGeneratorX86::visitRecompileCheck(LRecompileCheck *lir)
{
    // Bump the script's use count and bailout if the script is hot. Note that
    // it's safe to bake in this pointer since scripts are never nursery
    // allocated and jitcode will be purged before doing a compacting GC.
    // Without this assumption we'd need a temp register here.
    Operand addr(gen->info().script()->addressOfUseCount());
    masm.addl(Imm32(1), addr);
    masm.cmpl(addr, Imm32(lir->mir()->minUses()));
    if (!bailoutIf(Assembler::AboveOrEqual, lir->snapshot()))
        return false;
    return true;
}

typedef bool (*InterruptCheckFn)(JSContext *);
static const VMFunction InterruptCheckInfo = FunctionInfo<InterruptCheckFn>(InterruptCheck);

bool
CodeGeneratorX86::visitInterruptCheck(LInterruptCheck *lir)
{
    OutOfLineCode *ool = oolCallVM(InterruptCheckInfo, lir, (ArgList()), StoreNothing());
    if (!ool)
        return false;

    void *interrupt = (void*)&gen->compartment->rt->interrupt;
    masm.cmpl(Operand(interrupt), Imm32(0));
    masm.j(Assembler::NonZero, ool->entry());
    masm.bind(ool->rejoin());
    return true;
}

bool
CodeGeneratorX86::visitCompareB(LCompareB *lir)
{
    MCompare *mir = lir->mir();

    const ValueOperand lhs = ToValue(lir, LCompareB::Lhs);
    const LAllocation *rhs = lir->rhs();
    const Register output = ToRegister(lir->output());

    JS_ASSERT(mir->jsop() == JSOP_STRICTEQ || mir->jsop() == JSOP_STRICTNE);

    Label notBoolean, done;
    masm.branchTestBoolean(Assembler::NotEqual, lhs, &notBoolean);
    {
        if (rhs->isConstant())
            masm.cmp32(lhs.payloadReg(), Imm32(rhs->toConstant()->toBoolean()));
        else
            masm.cmp32(lhs.payloadReg(), ToRegister(rhs));
        masm.emitSet(JSOpToCondition(mir->compareType(), mir->jsop()), output);
        masm.jump(&done);
    }
    masm.bind(&notBoolean);
    {
        masm.move32(Imm32(mir->jsop() == JSOP_STRICTNE), output);
    }

    masm.bind(&done);
    return true;
}

bool
CodeGeneratorX86::visitCompareBAndBranch(LCompareBAndBranch *lir)
{
    MCompare *mir = lir->mir();
    const ValueOperand lhs = ToValue(lir, LCompareBAndBranch::Lhs);
    const LAllocation *rhs = lir->rhs();

    JS_ASSERT(mir->jsop() == JSOP_STRICTEQ || mir->jsop() == JSOP_STRICTNE);

    if (mir->jsop() == JSOP_STRICTEQ)
        masm.branchTestBoolean(Assembler::NotEqual, lhs, lir->ifFalse()->lir()->label());
    else
        masm.branchTestBoolean(Assembler::NotEqual, lhs, lir->ifTrue()->lir()->label());

    if (rhs->isConstant())
        masm.cmp32(lhs.payloadReg(), Imm32(rhs->toConstant()->toBoolean()));
    else
        masm.cmp32(lhs.payloadReg(), ToRegister(rhs));
    emitBranch(JSOpToCondition(mir->compareType(), mir->jsop()), lir->ifTrue(), lir->ifFalse());
    return true;
}

bool
CodeGeneratorX86::visitCompareV(LCompareV *lir)
{
    MCompare *mir = lir->mir();
    Assembler::Condition cond = JSOpToCondition(mir->compareType(), mir->jsop());
    const ValueOperand lhs = ToValue(lir, LCompareV::LhsInput);
    const ValueOperand rhs = ToValue(lir, LCompareV::RhsInput);
    const Register output = ToRegister(lir->output());

    JS_ASSERT(IsEqualityOp(mir->jsop()));

    Label notEqual, done;
    masm.cmp32(lhs.typeReg(), rhs.typeReg());
    masm.j(Assembler::NotEqual, &notEqual);
    {
        masm.cmp32(lhs.payloadReg(), rhs.payloadReg());
        masm.emitSet(cond, output);
        masm.jump(&done);
    }
    masm.bind(&notEqual);
    {
        masm.move32(Imm32(cond == Assembler::NotEqual), output);
    }

    masm.bind(&done);
    return true;
}

bool
CodeGeneratorX86::visitCompareVAndBranch(LCompareVAndBranch *lir)
{
    MCompare *mir = lir->mir();
    Assembler::Condition cond = JSOpToCondition(mir->compareType(), mir->jsop());
    const ValueOperand lhs = ToValue(lir, LCompareVAndBranch::LhsInput);
    const ValueOperand rhs = ToValue(lir, LCompareVAndBranch::RhsInput);

    JS_ASSERT(mir->jsop() == JSOP_EQ || mir->jsop() == JSOP_STRICTEQ ||
              mir->jsop() == JSOP_NE || mir->jsop() == JSOP_STRICTNE);

    Label *notEqual;
    if (cond == Assembler::Equal)
        notEqual = lir->ifFalse()->lir()->label();
    else
        notEqual = lir->ifTrue()->lir()->label();

    masm.cmp32(lhs.typeReg(), rhs.typeReg());
    masm.j(Assembler::NotEqual, notEqual);
    masm.cmp32(lhs.payloadReg(), rhs.payloadReg());
    emitBranch(cond, lir->ifTrue(), lir->ifFalse());

    return true;
}<|MERGE_RESOLUTION|>--- conflicted
+++ resolved
@@ -139,48 +139,6 @@
     return true;
 }
 
-<<<<<<< HEAD
-void
-CodeGeneratorX86::linkDeferredDoubles()
-{
-    ExecutionMode executionMode = gen->info().executionMode();
-    UnrootedScript script = gen->info().script();
-    IonScript *ionScript = GetIonScript(script, executionMode);
-    IonCode *method = ionScript->method();
-
-    for (size_t i = 0; i < deferredDoubles_.length(); i++) {
-        DeferredDouble *d = deferredDoubles_[i];
-        const Value &v = ionScript->getConstant(d->index());
-        MacroAssembler::Bind(method->raw(), d->label(), &v);
-    }
-}
-
-bool
-CodeGeneratorX86::visitDouble(LDouble *ins)
-{
-    const LDefinition *out = ins->getDef(0);
-    const LConstantIndex *cindex = ins->getOperand(0)->toConstantIndex();
-    const Value &v = graph.getConstant(cindex->index());
-
-    union DoublePun {
-        uint64_t u;
-        double d;
-    } dpun;
-    dpun.d = v.toDouble();
-
-    if (masm.maybeInlineDouble(dpun.u, ToFloatRegister(out)))
-        return true;
-
-    DeferredDouble *d = new DeferredDouble(cindex->index());
-    if (!deferredDoubles_.append(d))
-        return false;
-
-    masm.movsd(d->label(), ToFloatRegister(out));
-    return true;
-}
-
-=======
->>>>>>> 17a2e227
 bool
 CodeGeneratorX86::visitLoadSlotV(LLoadSlotV *load)
 {
