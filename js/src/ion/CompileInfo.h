/* -*- Mode: C++; tab-width: 4; indent-tabs-mode: nil; c-basic-offset: 4 -*-
 * vim: set ts=4 sw=4 et tw=99:
 *
 * This Source Code Form is subject to the terms of the Mozilla Public
 * License, v. 2.0. If a copy of the MPL was not distributed with this
 * file, You can obtain one at http://mozilla.org/MPL/2.0/. */

#ifndef jsion_compileinfo_h__
#define jsion_compileinfo_h__

<<<<<<< HEAD
#include "Registers.h"
=======
#include "jsscriptinlines.h"
>>>>>>> 14ccdbbb

namespace js {
namespace ion {

inline unsigned
CountArgSlots(JSFunction *fun)
{
    return fun ? fun->nargs + 2 : 1; // +2 for |scopeChain| and |this|, or +1 for |scopeChain|
}

enum ExecutionMode {
    // Normal JavaScript execution
    SequentialExecution,

    // JavaScript code to be executed in parallel worker threads,
    // e.g. by ParallelArray
    ParallelExecution
};

// Contains information about the compilation source for IR being generated.
class CompileInfo
{
  public:
    CompileInfo(UnrootedScript script, JSFunction *fun, jsbytecode *osrPc, bool constructing,
                ExecutionMode executionMode)
      : script_(script), fun_(fun), osrPc_(osrPc), constructing_(constructing),
        executionMode_(executionMode)
    {
        JS_ASSERT_IF(osrPc, JSOp(*osrPc) == JSOP_LOOPENTRY);
        nimplicit_ = 1 /* scope chain */ + (fun ? 1 /* this */: 0);
        nargs_ = fun ? fun->nargs : 0;
        nlocals_ = script->nfixed;
        nstack_ = script->nslots - script->nfixed;
        nslots_ = nimplicit_ + nargs_ + nlocals_ + nstack_;
    }

    // XXX: perhaps we should consider a way to statically distinguish:
    // CompileInfo and ScriptCompileInfo, where the latter derived the former
    // and was only needed from the IonBuilder path
    CompileInfo(unsigned nlocals)
      : script_(NULL), fun_(NULL), osrPc_(NULL), constructing_(false)
    {
        nimplicit_ = 0;
        nargs_ = 0;
        nlocals_ = nlocals;
        nstack_ = 1 /* for ?: (pushPhiInput/popPhiOutput) */;
        nslots_ = nlocals_ + nstack_;
    }

    UnrootedScript script() const {
        return script_;
    }
    JSFunction *fun() const {
        return fun_;
    }
    bool constructing() const {
        return constructing_;
    }
    jsbytecode *osrPc() {
        return osrPc_;
    }

    bool hasOsrAt(jsbytecode *pc) {
        JS_ASSERT(JSOp(*pc) == JSOP_LOOPENTRY);
        return pc == osrPc();
    }

    jsbytecode *startPC() const {
        return script_->code;
    }
    jsbytecode *limitPC() const {
        return script_->code + script_->length;
    }

    const char *filename() const {
        return script_->filename;
    }
    unsigned lineno() const {
        return script_->lineno;
    }
    unsigned lineno(JSContext *cx, jsbytecode *pc) const {
        return PCToLineNumber(script_, pc);
    }

    // Script accessors based on PC.

    JSAtom *getAtom(jsbytecode *pc) const {
        return script_->getAtom(GET_UINT32_INDEX(pc));
    }
    PropertyName *getName(jsbytecode *pc) const {
        return script_->getName(GET_UINT32_INDEX(pc));
    }
    RegExpObject *getRegExp(jsbytecode *pc) const {
        return script_->getRegExp(GET_UINT32_INDEX(pc));
    }
    JSObject *getObject(jsbytecode *pc) const {
        return script_->getObject(GET_UINT32_INDEX(pc));
    }
    JSFunction *getFunction(jsbytecode *pc) const {
        return script_->getFunction(GET_UINT32_INDEX(pc));
    }
    const Value &getConst(jsbytecode *pc) const {
        return script_->getConst(GET_UINT32_INDEX(pc));
    }
    jssrcnote *getNote(JSContext *cx, jsbytecode *pc) const {
        return js_GetSrcNote(cx, script(), pc);
    }

    // Total number of slots: args, locals, and stack.
    unsigned nslots() const {
        return nslots_;
    }

    unsigned nargs() const {
        return nargs_;
    }
    unsigned nlocals() const {
        return nlocals_;
    }
    unsigned ninvoke() const {
        return nslots_ - nstack_;
    }

    uint32_t scopeChainSlot() const {
        JS_ASSERT(script());
        return 0;
    }
    uint32_t thisSlot() const {
        JS_ASSERT(fun());
        return 1;
    }
    uint32_t firstArgSlot() const {
        return nimplicit_;
    }
    uint32_t argSlot(uint32_t i) const {
        JS_ASSERT(i < nargs_);
        return nimplicit_ + i;
    }
    uint32_t firstLocalSlot() const {
        return nimplicit_ + nargs_;
    }
    uint32_t localSlot(uint32_t i) const {
        return firstLocalSlot() + i;
    }
    uint32_t firstStackSlot() const {
        return firstLocalSlot() + nlocals();
    }
    uint32_t stackSlot(uint32_t i) const {
        return firstStackSlot() + i;
    }

    bool hasArguments() {
        return script()->argumentsHasVarBinding();
    }

    ExecutionMode executionMode() const {
        return executionMode_;
    }

    bool isParallelExecution() const {
        return executionMode_ == ParallelExecution;
    }

  private:
    unsigned nimplicit_;
    unsigned nargs_;
    unsigned nlocals_;
    unsigned nstack_;
    unsigned nslots_;
    JSScript *script_;
    JSFunction *fun_;
    jsbytecode *osrPc_;
    bool constructing_;
    ExecutionMode executionMode_;
};

} // namespace ion
} // namespace js

#endif<|MERGE_RESOLUTION|>--- conflicted
+++ resolved
@@ -8,11 +8,9 @@
 #ifndef jsion_compileinfo_h__
 #define jsion_compileinfo_h__
 
-<<<<<<< HEAD
 #include "Registers.h"
-=======
+
 #include "jsscriptinlines.h"
->>>>>>> 14ccdbbb
 
 namespace js {
 namespace ion {
