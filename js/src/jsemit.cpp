--- conflicted
+++ resolved
@@ -1925,11 +1925,7 @@
         return true;
 
     JS_ASSERT(cg->staticLevel > upvarLevel);
-<<<<<<< HEAD
-    if (cg->staticLevel >= UpvarCookie::MAX_LEVEL || upvarLevel >= UpvarCookie::MAX_LEVEL)
-=======
     if (cg->staticLevel >= UpvarCookie::UPVAR_LEVEL_LIMIT)
->>>>>>> e55446d7
         return true;
 
     JSAtomListElement *ale = cg->upvarList.lookup(atom);
@@ -2226,11 +2222,7 @@
         return MakeUpvarForEval(pn, cg);
     }
 
-<<<<<<< HEAD
-    uint16 skip = cg->staticLevel - level;
-=======
     const uintN skip = cg->staticLevel - level;
->>>>>>> e55446d7
     if (skip != 0) {
         JS_ASSERT(cg->inFunction());
         JS_ASSERT_IF(cookie.slot() != UpvarCookie::CALLEE_SLOT, cg->lexdeps.lookup(atom));
@@ -2243,11 +2235,7 @@
          */
         if (op != JSOP_NAME)
             return JS_TRUE;
-<<<<<<< HEAD
-        if (level >= UpvarCookie::MAX_LEVEL)
-=======
         if (level >= UpvarCookie::UPVAR_LEVEL_LIMIT)
->>>>>>> e55446d7
             return JS_TRUE;
         if (cg->flags & TCF_FUN_HEAVYWEIGHT)
             return JS_TRUE;
