--- conflicted
+++ resolved
@@ -542,13 +542,8 @@
         this.getSelf(msg, mm);
         break;
       case "Webapps:Uninstall":
-<<<<<<< HEAD
-        Services.obs.notifyObservers(mm, "webapps-uninstall", JSON.stringify(msg));
-        this.uninstall(msg);
+        this.uninstall(msg, mm);
         debug("Webapps:Uninstall");
-=======
-        this.uninstall(msg, mm);
->>>>>>> d884ec37
         break;
       case "Webapps:Launch":
         this.launchApp(msg, mm);
@@ -569,8 +564,7 @@
           mm.sendAsyncMessage("Webapps:GetAll:Return:KO", msg);
         break;
       case "Webapps:InstallPackage":
-        // always ask for UI to install
-        Services.obs.notifyObservers(mm, "webapps-ask-install", JSON.stringify(msg));
+        this.installPackage(msg, mm);
         break;
       case "Webapps:GetBasePath":
         return this.webapps[msg.id].basePath;
