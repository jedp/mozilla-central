--- conflicted
+++ resolved
@@ -117,21 +117,13 @@
     /**
      * MessageManagerCallback methods that we override.
      */
-<<<<<<< HEAD
     virtual bool DoSendAsyncMessage(JSContext* aCx,
                                     const nsAString& aMessage,
                                     const mozilla::dom::StructuredCloneData& aData,
-                                    JSObject *cpows);
-    virtual bool CheckPermission(const nsAString& aPermission);
-    virtual bool CheckManifestURL(const nsAString& aManifestURL);
-    virtual bool CheckAppHasPermission(const nsAString& aPermission);
-=======
-    virtual bool DoSendAsyncMessage(const nsAString& aMessage,
-                                    const mozilla::dom::StructuredCloneData& aData) MOZ_OVERRIDE;
+                                    JSObject *cpows) MOZ_OVERRIDE;
     virtual bool CheckPermission(const nsAString& aPermission) MOZ_OVERRIDE;
     virtual bool CheckManifestURL(const nsAString& aManifestURL) MOZ_OVERRIDE;
     virtual bool CheckAppHasPermission(const nsAString& aPermission) MOZ_OVERRIDE;
->>>>>>> bba2d3e0
 
     /** Notify that a tab is beginning its destruction sequence. */
     void NotifyTabDestroying(PBrowserParent* aTab);
