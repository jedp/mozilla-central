/* -*- Mode: C++; c-basic-offset: 4; indent-tabs-mode: nil; tab-width: 8; -*- */
/* vim: set sw=2 sts=2 ts=8 et tw=80 : */
/* This Source Code Form is subject to the terms of the Mozilla Public
 * License, v. 2.0. If a copy of the MPL was not distributed with this
 * file, You can obtain one at http://mozilla.org/MPL/2.0/. */

#include "base/basictypes.h"

#include "TabChild.h"

#include "BasicLayers.h"
#include "Blob.h"
#include "ContentChild.h"
#include "IndexedDBChild.h"
#include "mozilla/ClearOnShutdown.h"
#include "mozilla/IntentionalCrash.h"
#include "mozilla/docshell/OfflineCacheUpdateChild.h"
#include "mozilla/dom/PContentChild.h"
#include "mozilla/dom/PContentDialogChild.h"
#include "mozilla/ipc/DocumentRendererChild.h"
#include "mozilla/ipc/FileDescriptorUtils.h"
#include "mozilla/layers/AsyncPanZoomController.h"
#include "mozilla/layers/CompositorChild.h"
#include "mozilla/layers/ImageBridgeChild.h"
#include "mozilla/layers/PLayerTransactionChild.h"
#include "mozilla/layout/RenderFrameChild.h"
#include "mozilla/StaticPtr.h"
#include "mozilla/unused.h"
#include "mozIApplication.h"
#include "nsComponentManagerUtils.h"
#include "nsComponentManagerUtils.h"
#include "nsContentUtils.h"
#include "nsCxPusher.h"
#include "nsEmbedCID.h"
#include "nsEventListenerManager.h"
#include "nsEventDispatcher.h"
#include <algorithm>
#ifdef MOZ_CRASHREPORTER
#include "nsExceptionHandler.h"
#endif
#include "mozilla/dom/Element.h"
#include "nsIAppsService.h"
#include "nsIBaseWindow.h"
#include "nsICachedFileDescriptorListener.h"
#include "nsIComponentManager.h"
#include "nsIDocumentInlines.h"
#include "nsIDOMClassInfo.h"
#include "nsIDOMElement.h"
#include "nsIDOMEvent.h"
#include "nsIDOMWindow.h"
#include "nsIDOMWindowUtils.h"
#include "nsIDocShell.h"
#include "nsIInterfaceRequestorUtils.h"
#include "nsIInterfaceRequestorUtils.h"
#include "nsIJSRuntimeService.h"
#include "nsISSLStatusProvider.h"
#include "nsIScriptContext.h"
#include "nsIScriptGlobalObject.h"
#include "nsIScriptSecurityManager.h"
#include "nsISecureBrowserUI.h"
#include "nsIServiceManager.h"
#include "nsISupportsImpl.h"
#include "nsIURI.h"
#include "nsIURIFixup.h"
#include "nsCDefaultURIFixup.h"
#include "nsView.h"
#include "nsIWebBrowser.h"
#include "nsIWebBrowserFocus.h"
#include "nsIWebBrowserSetup.h"
#include "nsIWebProgress.h"
#include "nsIXPCSecurityManager.h"
#include "nsInterfaceHashtable.h"
#include "nsPIDOMWindow.h"
#include "nsPIWindowRoot.h"
#include "nsGlobalWindow.h"
#include "nsLayoutUtils.h"
#include "nsPresContext.h"
#include "nsPrintfCString.h"
#include "nsScriptLoader.h"
#include "nsSerializationHelper.h"
#include "nsThreadUtils.h"
#include "nsWeakReference.h"
#include "PCOMContentPermissionRequestChild.h"
#include "PuppetWidget.h"
#include "StructuredCloneUtils.h"
#include "xpcpublic.h"
#include "nsViewportInfo.h"
#include "JavaScriptChild.h"
<<<<<<< HEAD
#include "nsDocShell.h"
=======
>>>>>>> f5d4eb82

#define BROWSER_ELEMENT_CHILD_SCRIPT \
    NS_LITERAL_STRING("chrome://global/content/BrowserElementChild.js")

using namespace mozilla;
using namespace mozilla::dom;
using namespace mozilla::dom::ipc;
using namespace mozilla::ipc;
using namespace mozilla::jsipc;
using namespace mozilla::layers;
using namespace mozilla::layout;
using namespace mozilla::docshell;
using namespace mozilla::dom::indexedDB;
using namespace mozilla::widget;
using namespace mozilla::jsipc;

NS_IMPL_ISUPPORTS1(ContentListener, nsIDOMEventListener)

static const CSSSize kDefaultViewportSize(980, 480);

static const char CANCEL_DEFAULT_PAN_ZOOM[] = "cancel-default-pan-zoom";
static const char BROWSER_ZOOM_TO_RECT[] = "browser-zoom-to-rect";
static const char BEFORE_FIRST_PAINT[] = "before-first-paint";
static const char DETECT_SCROLLABLE_SUBFRAME[] = "detect-scrollable-subframe";

NS_IMETHODIMP
ContentListener::HandleEvent(nsIDOMEvent* aEvent)
{
  RemoteDOMEvent remoteEvent;
  remoteEvent.mEvent = do_QueryInterface(aEvent);
  NS_ENSURE_STATE(remoteEvent.mEvent);
  mTabChild->SendEvent(remoteEvent);
  return NS_OK;
}

class ContentDialogChild : public PContentDialogChild
{
public:
  virtual bool Recv__delete__(const InfallibleTArray<int>& aIntParams,
                              const InfallibleTArray<nsString>& aStringParams);
};

class TabChild::CachedFileDescriptorInfo
{
    struct PathOnlyComparatorHelper
    {
        bool Equals(const nsAutoPtr<CachedFileDescriptorInfo>& a,
                    const CachedFileDescriptorInfo& b) const
        {
            return a->mPath == b.mPath;
        }
    };

    struct PathAndCallbackComparatorHelper
    {
        bool Equals(const nsAutoPtr<CachedFileDescriptorInfo>& a,
                    const CachedFileDescriptorInfo& b) const
        {
            return a->mPath == b.mPath &&
                   a->mCallback == b.mCallback;
        }
    };

public:
    nsString mPath;
    FileDescriptor mFileDescriptor;
    nsCOMPtr<nsICachedFileDescriptorListener> mCallback;
    bool mCanceled;

    CachedFileDescriptorInfo(const nsAString& aPath)
      : mPath(aPath), mCanceled(false)
    { }

    CachedFileDescriptorInfo(const nsAString& aPath,
                             const FileDescriptor& aFileDescriptor)
      : mPath(aPath), mFileDescriptor(aFileDescriptor), mCanceled(false)
    { }

    CachedFileDescriptorInfo(const nsAString& aPath,
                             nsICachedFileDescriptorListener* aCallback)
      : mPath(aPath), mCallback(aCallback), mCanceled(false)
    { }

    PathOnlyComparatorHelper PathOnlyComparator() const
    {
        return PathOnlyComparatorHelper();
    }

    PathAndCallbackComparatorHelper PathAndCallbackComparator() const
    {
        return PathAndCallbackComparatorHelper();
    }

    void FireCallback() const
    {
        mCallback->OnCachedFileDescriptor(mPath, mFileDescriptor);
    }
};

class TabChild::CachedFileDescriptorCallbackRunnable : public nsRunnable
{
    typedef TabChild::CachedFileDescriptorInfo CachedFileDescriptorInfo;

    nsAutoPtr<CachedFileDescriptorInfo> mInfo;

public:
    CachedFileDescriptorCallbackRunnable(CachedFileDescriptorInfo* aInfo)
      : mInfo(aInfo)
    {
        MOZ_ASSERT(NS_IsMainThread());
        MOZ_ASSERT(aInfo);
        MOZ_ASSERT(!aInfo->mPath.IsEmpty());
        MOZ_ASSERT(aInfo->mCallback);
    }

    void Dispatch()
    {
        MOZ_ASSERT(NS_IsMainThread());

        nsresult rv = NS_DispatchToCurrentThread(this);
        NS_ENSURE_SUCCESS_VOID(rv);
    }

private:
    NS_IMETHOD Run()
    {
        MOZ_ASSERT(NS_IsMainThread());
        MOZ_ASSERT(mInfo);

        mInfo->FireCallback();
        return NS_OK;
    }
};

StaticRefPtr<TabChild> sPreallocatedTab;

/*static*/ void
TabChild::PreloadSlowThings()
{
    MOZ_ASSERT(!sPreallocatedTab);

    nsRefPtr<TabChild> tab(new TabChild(ContentChild::GetSingleton(),
                                        TabContext(), /* chromeFlags */ 0));
    if (!NS_SUCCEEDED(tab->Init()) ||
        !tab->InitTabChildGlobal(DONT_LOAD_SCRIPTS)) {
        return;
    }
    // Just load and compile these scripts, but don't run them.
    tab->TryCacheLoadAndCompileScript(BROWSER_ELEMENT_CHILD_SCRIPT);
    // Load, compile, and run these scripts.
    tab->RecvLoadRemoteScript(
        NS_LITERAL_STRING("chrome://global/content/preload.js"));

    nsCOMPtr<nsIDocShell> docShell = do_GetInterface(tab->mWebNav);
    if (nsIPresShell* presShell = docShell->GetPresShell()) {
        // Initialize and do an initial reflow of the about:blank
        // PresShell to let it preload some things for us.
        presShell->Initialize(0, 0);
        nsIDocument* doc = presShell->GetDocument();
        doc->FlushPendingNotifications(Flush_Layout);
        // ... but after it's done, make sure it doesn't do any more
        // work.
        presShell->MakeZombie();
    }

    sPreallocatedTab = tab;
    ClearOnShutdown(&sPreallocatedTab);
}

/*static*/ already_AddRefed<TabChild>
TabChild::Create(ContentChild* aManager, const TabContext &aContext, uint32_t aChromeFlags)
{
    if (sPreallocatedTab &&
        sPreallocatedTab->mChromeFlags == aChromeFlags &&
        aContext.IsBrowserOrApp()) {

        nsRefPtr<TabChild> child = sPreallocatedTab.get();
        sPreallocatedTab = nullptr;

        MOZ_ASSERT(!child->mTriedBrowserInit);

        child->SetTabContext(aContext);
        child->NotifyTabContextUpdated();
        return child.forget();
    }

    nsRefPtr<TabChild> iframe = new TabChild(aManager,
                                             aContext, aChromeFlags);
    return NS_SUCCEEDED(iframe->Init()) ? iframe.forget() : nullptr;
}


TabChild::TabChild(ContentChild* aManager, const TabContext& aContext, uint32_t aChromeFlags)
  : TabContext(aContext)
  , mRemoteFrame(nullptr)
  , mManager(aManager)
  , mTabChildGlobal(nullptr)
  , mChromeFlags(aChromeFlags)
  , mOuterRect(0, 0, 0, 0)
  , mInnerSize(0, 0)
  , mActivePointerId(-1)
  , mTapHoldTimer(nullptr)
  , mAppPackageFileDescriptorRecved(false)
  , mOldViewportWidth(0.0f)
  , mLastBackgroundColor(NS_RGB(255, 255, 255))
  , mDidFakeShow(false)
  , mNotified(false)
  , mContentDocumentIsDisplayed(false)
  , mTriedBrowserInit(false)
  , mOrientation(eScreenOrientation_PortraitPrimary)
{
    printf("creating %d!\n", NS_IsMainThread());
}

NS_IMETHODIMP
TabChild::HandleEvent(nsIDOMEvent* aEvent)
{
  nsAutoString eventType;
  aEvent->GetType(eventType);
  if (eventType.EqualsLiteral("DOMMetaAdded")) {
    // This meta data may or may not have been a meta viewport tag. If it was,
    // we should handle it immediately.
    HandlePossibleViewportChange();
  }

  return NS_OK;
}

NS_IMETHODIMP
TabChild::Observe(nsISupports *aSubject,
                  const char *aTopic,
                  const PRUnichar *aData)
{
  if (!strcmp(aTopic, CANCEL_DEFAULT_PAN_ZOOM)) {
    nsCOMPtr<nsIDocShell> docShell(do_QueryInterface(aSubject));
    nsCOMPtr<nsITabChild> tabChild(GetTabChildFrom(docShell));
    if (tabChild == this) {
      mRemoteFrame->CancelDefaultPanZoom();
    }
  } else if (!strcmp(aTopic, BROWSER_ZOOM_TO_RECT)) {
    nsCOMPtr<nsIDocShell> docShell(do_QueryInterface(aSubject));
    nsCOMPtr<nsITabChild> tabChild(GetTabChildFrom(docShell));
    if (tabChild == this) {
      CSSRect rect;
      sscanf(NS_ConvertUTF16toUTF8(aData).get(),
             "{\"x\":%f,\"y\":%f,\"w\":%f,\"h\":%f}",
             &rect.x, &rect.y, &rect.width, &rect.height);
      SendZoomToRect(rect);
    }
  } else if (!strcmp(aTopic, BEFORE_FIRST_PAINT)) {
    if (IsAsyncPanZoomEnabled()) {
      nsCOMPtr<nsIDocument> subject(do_QueryInterface(aSubject));
      nsCOMPtr<nsIDOMDocument> domDoc;
      mWebNav->GetDocument(getter_AddRefs(domDoc));
      nsCOMPtr<nsIDocument> doc(do_QueryInterface(domDoc));

      if (SameCOMIdentity(subject, doc)) {
        nsCOMPtr<nsIDOMWindowUtils> utils(GetDOMWindowUtils());

        mContentDocumentIsDisplayed = true;

        // Reset CSS viewport and zoom to default on new page, then
        // calculate them properly using the actual metadata from the
        // page.
        SetCSSViewport(kDefaultViewportSize);

        // Calculate a really simple resolution that we probably won't
        // be keeping, as well as putting the scroll offset back to
        // the top-left of the page.
        mLastMetrics.mZoom = ScreenToScreenScale(1.0);
        mLastMetrics.mViewport = CSSRect(CSSPoint(), kDefaultViewportSize);
        mLastMetrics.mCompositionBounds = ScreenIntRect(ScreenIntPoint(), mInnerSize);
        CSSToScreenScale resolution = mLastMetrics.CalculateResolution();
        // We use ScreenToLayerScale(1) below in order to ask gecko to render
        // what's currently visible on the screen. This is effectively turning
        // the async zoom amount into the gecko zoom amount.
        mLastMetrics.mResolution =
          resolution / mLastMetrics.mDevPixelsPerCSSPixel * ScreenToLayerScale(1);
        mLastMetrics.mScrollOffset = CSSPoint(0, 0);
        utils->SetResolution(mLastMetrics.mResolution.scale,
                             mLastMetrics.mResolution.scale);

        HandlePossibleViewportChange();
      }
    }
  } else if (!strcmp(aTopic, DETECT_SCROLLABLE_SUBFRAME)) {
    nsCOMPtr<nsIDocShell> docShell(do_QueryInterface(aSubject));
    nsCOMPtr<nsITabChild> tabChild(GetTabChildFrom(docShell));
    if (tabChild == this) {
      mRemoteFrame->DetectScrollableSubframe();
    }
  }

  return NS_OK;
}

NS_IMETHODIMP
TabChild::OnStateChange(nsIWebProgress* aWebProgress,
                        nsIRequest* aRequest,
                        uint32_t aStateFlags,
                        nsresult aStatus)
{
  NS_NOTREACHED("not implemented in TabChild");
  return NS_OK;
}

NS_IMETHODIMP
TabChild::OnProgressChange(nsIWebProgress* aWebProgress,
                           nsIRequest* aRequest,
                           int32_t aCurSelfProgress,
                           int32_t aMaxSelfProgress,
                           int32_t aCurTotalProgress,
                           int32_t aMaxTotalProgress)
{
  NS_NOTREACHED("not implemented in TabChild");
  return NS_OK;
}

NS_IMETHODIMP
TabChild::OnLocationChange(nsIWebProgress* aWebProgress,
                           nsIRequest* aRequest,
                           nsIURI *aLocation,
                           uint32_t aFlags)
{
  if (!IsAsyncPanZoomEnabled()) {
    return NS_OK;
  }

  nsCOMPtr<nsIDOMWindow> window;
  aWebProgress->GetDOMWindow(getter_AddRefs(window));
  if (!window) {
    return NS_OK;
  }

  nsCOMPtr<nsIDOMWindowUtils> utils(do_GetInterface(window));
  utils->SetIsFirstPaint(true);

  nsCOMPtr<nsIDOMDocument> progressDoc;
  window->GetDocument(getter_AddRefs(progressDoc));
  if (!progressDoc) {
    return NS_OK;
  }

  nsCOMPtr<nsIDOMDocument> domDoc;
  mWebNav->GetDocument(getter_AddRefs(domDoc));
  if (!domDoc || !SameCOMIdentity(domDoc, progressDoc)) {
    return NS_OK;
  }

  nsCOMPtr<nsIURIFixup> urifixup(do_GetService(NS_URIFIXUP_CONTRACTID));
  if (!urifixup) {
    return NS_OK;
  }

  nsCOMPtr<nsIURI> exposableURI;
  urifixup->CreateExposableURI(aLocation, getter_AddRefs(exposableURI));
  if (!exposableURI) {
    return NS_OK;
  }

  if (!(aFlags & nsIWebProgressListener::LOCATION_CHANGE_SAME_DOCUMENT)) {
    mContentDocumentIsDisplayed = false;
  } else if (mLastURI != nullptr) {
    bool exposableEqualsLast, exposableEqualsNew;
    exposableURI->Equals(mLastURI.get(), &exposableEqualsLast);
    exposableURI->Equals(aLocation, &exposableEqualsNew);
    if (exposableEqualsLast && !exposableEqualsNew) {
      mContentDocumentIsDisplayed = false;
    }
  }

  return NS_OK;
}

NS_IMETHODIMP
TabChild::OnStatusChange(nsIWebProgress* aWebProgress,
                         nsIRequest* aRequest,
                         nsresult aStatus,
                         const PRUnichar* aMessage)
{
  NS_NOTREACHED("not implemented in TabChild");
  return NS_OK;
}

NS_IMETHODIMP
TabChild::OnSecurityChange(nsIWebProgress* aWebProgress,
                           nsIRequest* aRequest,
                           uint32_t aState)
{
  NS_NOTREACHED("not implemented in TabChild");
  return NS_OK;
}

void
TabChild::SetCSSViewport(const CSSSize& aSize)
{
  mOldViewportWidth = aSize.width;

  if (mContentDocumentIsDisplayed) {
    nsCOMPtr<nsIDOMWindowUtils> utils(GetDOMWindowUtils());
    utils->SetCSSViewport(aSize.width, aSize.height);
  }
}

void
TabChild::HandlePossibleViewportChange()
{
  if (!IsAsyncPanZoomEnabled()) {
    return;
  }

  nsCOMPtr<nsIDOMDocument> domDoc;
  mWebNav->GetDocument(getter_AddRefs(domDoc));
  nsCOMPtr<nsIDocument> document(do_QueryInterface(domDoc));

  nsCOMPtr<nsIDOMWindowUtils> utils(GetDOMWindowUtils());

  nsViewportInfo viewportInfo =
    nsContentUtils::GetViewportInfo(document, mInnerSize.width, mInnerSize.height);
  SendUpdateZoomConstraints(viewportInfo.IsZoomAllowed(),
                            viewportInfo.GetMinZoom(),
                            viewportInfo.GetMaxZoom());

  float screenW = mInnerSize.width;
  float screenH = mInnerSize.height;
  CSSSize viewport(viewportInfo.GetWidth(), viewportInfo.GetHeight());

  // We're not being displayed in any way; don't bother doing anything because
  // that will just confuse future adjustments.
  if (!screenW || !screenH) {
    return;
  }

  // Make sure the viewport height is not shorter than the window when the page
  // is zoomed out to show its full width. Note that before we set the viewport
  // width, the "full width" of the page isn't properly defined, so that's why
  // we have to call SetCSSViewport twice - once to set the width, and the
  // second time to figure out the height based on the layout at that width.
  float oldBrowserWidth = mOldViewportWidth;
  mLastMetrics.mViewport.SizeTo(viewport);
  if (!oldBrowserWidth) {
    oldBrowserWidth = kDefaultViewportSize.width;
  }
  SetCSSViewport(viewport);

  // If this page has not been painted yet, then this must be getting run
  // because a meta-viewport element was added (via the DOMMetaAdded handler).
  // in this case, we should not do anything that forces a reflow (see bug
  // 759678) such as requesting the page size or sending a viewport update. this
  // code will get run again in the before-first-paint handler and that point we
  // will run though all of it. the reason we even bother executing up to this
  // point on the DOMMetaAdded handler is so that scripts that use
  // window.innerWidth before they are painted have a correct value (bug
  // 771575).
  if (!mContentDocumentIsDisplayed) {
    return;
  }

  float minScale = 1.0f;

  nsCOMPtr<nsIDOMElement> htmlDOMElement = do_QueryInterface(document->GetHtmlElement());
  HTMLBodyElement* bodyDOMElement = document->GetBodyElement();

  int32_t htmlWidth = 0, htmlHeight = 0;
  if (htmlDOMElement) {
    htmlDOMElement->GetScrollWidth(&htmlWidth);
    htmlDOMElement->GetScrollHeight(&htmlHeight);
  }
  int32_t bodyWidth = 0, bodyHeight = 0;
  if (bodyDOMElement) {
    bodyWidth = bodyDOMElement->ScrollWidth();
    bodyHeight = bodyDOMElement->ScrollHeight();
  }

  CSSSize pageSize;
  if (htmlDOMElement || bodyDOMElement) {
    pageSize = CSSSize(std::max(htmlWidth, bodyWidth),
                       std::max(htmlHeight, bodyHeight));
  } else {
    // For non-HTML content (e.g. SVG), just assume page size == viewport size.
    pageSize = viewport;
  }
  if (!pageSize.width) {
    // Return early rather than divide by 0.
    return;
  }

  minScale = mInnerSize.width / pageSize.width;
  minScale = clamped((double)minScale, viewportInfo.GetMinZoom(),
                     viewportInfo.GetMaxZoom());
  NS_ENSURE_TRUE_VOID(minScale); // (return early rather than divide by 0)

  viewport.height = std::max(viewport.height, screenH / minScale);
  SetCSSViewport(viewport);

  // This change to the zoom accounts for all types of changes I can conceive:
  // 1. screen size changes, CSS viewport does not (pages with no meta viewport
  //    or a fixed size viewport)
  // 2. screen size changes, CSS viewport also does (pages with a device-width
  //    viewport)
  // 3. screen size remains constant, but CSS viewport changes (meta viewport
  //    tag is added or removed)
  // 4. neither screen size nor CSS viewport changes
  //
  // In all of these cases, we maintain how much actual content is visible
  // within the screen width. Note that "actual content" may be different with
  // respect to CSS pixels because of the CSS viewport size changing.
  int32_t oldScreenWidth = mLastMetrics.mCompositionBounds.width;
  if (!oldScreenWidth) {
    oldScreenWidth = mInnerSize.width;
  }

  FrameMetrics metrics(mLastMetrics);
  metrics.mViewport = CSSRect(CSSPoint(), viewport);
  metrics.mScrollableRect = CSSRect(CSSPoint(), pageSize);
  metrics.mCompositionBounds = ScreenIntRect(ScreenIntPoint(), mInnerSize);

  // Changing the zoom when we're not doing a first paint will get ignored
  // by AsyncPanZoomController and causes a blurry flash.
  bool isFirstPaint;
  nsresult rv = utils->GetIsFirstPaint(&isFirstPaint);
  MOZ_ASSERT(NS_SUCCEEDED(rv));
  if (NS_FAILED(rv) || isFirstPaint) {
    CSSToScreenScale intrinsicScale = metrics.CalculateIntrinsicScale();
    // FIXME/bug 799585(?): GetViewportInfo() returns a defaultZoom of
    // 0.0 to mean "did not calculate a zoom".  In that case, we default
    // it to the intrinsic scale.
    if (viewportInfo.GetDefaultZoom() < 0.01f) {
      viewportInfo.SetDefaultZoom(intrinsicScale.scale);
    }

    double defaultZoom = viewportInfo.GetDefaultZoom();
    MOZ_ASSERT(viewportInfo.GetMinZoom() <= defaultZoom &&
               defaultZoom <= viewportInfo.GetMaxZoom());
    // GetViewportInfo() returns a resolution-dependent scale factor.
    // Convert that to a resolution-indepedent zoom.
    metrics.mZoom = ScreenToScreenScale(defaultZoom / intrinsicScale.scale);
  }

  metrics.mDisplayPort = AsyncPanZoomController::CalculatePendingDisplayPort(
    // The page must have been refreshed in some way such as a new document or
    // new CSS viewport, so we know that there's no velocity, acceleration, and
    // we have no idea how long painting will take.
    metrics, gfx::Point(0.0f, 0.0f), gfx::Point(0.0f, 0.0f), 0.0);
  CSSToScreenScale resolution = metrics.CalculateResolution();
  metrics.mResolution = resolution / metrics.mDevPixelsPerCSSPixel * ScreenToLayerScale(1);
  utils->SetResolution(metrics.mResolution.scale, metrics.mResolution.scale);

  // Force a repaint with these metrics. This, among other things, sets the
  // displayport, so we start with async painting.
  ProcessUpdateFrame(metrics);
}

nsresult
TabChild::Init()
{
  nsCOMPtr<nsIWebBrowser> webBrowser = do_CreateInstance(NS_WEBBROWSER_CONTRACTID);
  if (!webBrowser) {
    NS_ERROR("Couldn't create a nsWebBrowser?");
    return NS_ERROR_FAILURE;
  }

  webBrowser->SetContainerWindow(this);
  mWebNav = do_QueryInterface(webBrowser);
  NS_ASSERTION(mWebNav, "nsWebBrowser doesn't implement nsIWebNavigation?");

  nsCOMPtr<nsIDocShellTreeItem> docShellItem(do_QueryInterface(mWebNav));
  docShellItem->SetItemType(nsIDocShellTreeItem::typeContentWrapper);
  
  nsCOMPtr<nsIBaseWindow> baseWindow = do_QueryInterface(mWebNav);
  if (!baseWindow) {
    NS_ERROR("mWebNav doesn't QI to nsIBaseWindow");
    return NS_ERROR_FAILURE;
  }

  mWidget = nsIWidget::CreatePuppetWidget(this);
  if (!mWidget) {
    NS_ERROR("couldn't create fake widget");
    return NS_ERROR_FAILURE;
  }
  mWidget->Create(
    nullptr, 0,              // no parents
    nsIntRect(nsIntPoint(0, 0), nsIntSize(0, 0)),
    nullptr,                 // HandleWidgetEvent
    nullptr                  // nsDeviceContext
  );

  baseWindow->InitWindow(0, mWidget, 0, 0, 0, 0);
  baseWindow->Create();

  NotifyTabContextUpdated();

  // IPC uses a WebBrowser object for which DNS prefetching is turned off
  // by default. But here we really want it, so enable it explicitly
  nsCOMPtr<nsIWebBrowserSetup> webBrowserSetup =
    do_QueryInterface(baseWindow);
  if (webBrowserSetup) {
    webBrowserSetup->SetProperty(nsIWebBrowserSetup::SETUP_ALLOW_DNS_PREFETCH,
                                 true);
  } else {
    NS_WARNING("baseWindow doesn't QI to nsIWebBrowserSetup, skipping "
               "DNS prefetching enable step.");
  }

  nsCOMPtr<nsIDocShell> docShell = do_GetInterface(mWebNav);
  MOZ_ASSERT(docShell);

  docShell->SetAffectPrivateSessionLifetime(
      mChromeFlags & nsIWebBrowserChrome::CHROME_PRIVATE_LIFETIME);
  nsCOMPtr<nsILoadContext> loadContext = do_GetInterface(mWebNav);
  MOZ_ASSERT(loadContext);
  loadContext->SetPrivateBrowsing(
      mChromeFlags & nsIWebBrowserChrome::CHROME_PRIVATE_WINDOW);

  nsCOMPtr<nsIWebProgress> webProgress = do_GetInterface(docShell);
  NS_ENSURE_TRUE(webProgress, NS_ERROR_FAILURE);
  webProgress->AddProgressListener(this, nsIWebProgress::NOTIFY_LOCATION);

  return NS_OK;
}

void
TabChild::NotifyTabContextUpdated()
{
    nsCOMPtr<nsIDocShell> docShell = do_GetInterface(mWebNav);
    MOZ_ASSERT(docShell);

    if (docShell) {
        // nsDocShell will do the right thing if we pass NO_APP_ID or
        // UNKNOWN_APP_ID for aOwnOrContainingAppId.
        if (IsBrowserElement()) {
          docShell->SetIsBrowserInsideApp(BrowserOwnerAppId());
        } else {
          docShell->SetIsApp(OwnAppId());
        }
    }
}

NS_INTERFACE_MAP_BEGIN(TabChild)
  NS_INTERFACE_MAP_ENTRY_AMBIGUOUS(nsISupports, nsIWebBrowserChrome)
  NS_INTERFACE_MAP_ENTRY(nsIWebBrowserChrome)
  NS_INTERFACE_MAP_ENTRY(nsIWebBrowserChrome2)
  NS_INTERFACE_MAP_ENTRY(nsIEmbeddingSiteWindow)
  NS_INTERFACE_MAP_ENTRY(nsIWebBrowserChromeFocus)
  NS_INTERFACE_MAP_ENTRY(nsIInterfaceRequestor)
  NS_INTERFACE_MAP_ENTRY(nsIWindowProvider)
  NS_INTERFACE_MAP_ENTRY(nsIDOMEventListener)
  NS_INTERFACE_MAP_ENTRY(nsIWebProgressListener)
  NS_INTERFACE_MAP_ENTRY(nsITabChild)
  NS_INTERFACE_MAP_ENTRY(nsIDialogCreator)
  NS_INTERFACE_MAP_ENTRY(nsIObserver)
  NS_INTERFACE_MAP_ENTRY(nsSupportsWeakReference)
NS_INTERFACE_MAP_END

NS_IMPL_ADDREF(TabChild)
NS_IMPL_RELEASE(TabChild)

NS_IMETHODIMP
TabChild::SetStatus(uint32_t aStatusType, const PRUnichar* aStatus)
{
  // FIXME/bug 617804: should the platform support this?
  return NS_OK;
}

NS_IMETHODIMP
TabChild::GetWebBrowser(nsIWebBrowser** aWebBrowser)
{
  NS_NOTREACHED("TabChild::GetWebBrowser not supported in TabChild");

  return NS_ERROR_NOT_IMPLEMENTED;
}

NS_IMETHODIMP
TabChild::SetWebBrowser(nsIWebBrowser* aWebBrowser)
{
  NS_NOTREACHED("TabChild::SetWebBrowser not supported in TabChild");

  return NS_ERROR_NOT_IMPLEMENTED;
}

NS_IMETHODIMP
TabChild::GetChromeFlags(uint32_t* aChromeFlags)
{
  *aChromeFlags = mChromeFlags;
  return NS_OK;
}

NS_IMETHODIMP
TabChild::SetChromeFlags(uint32_t aChromeFlags)
{
  NS_NOTREACHED("trying to SetChromeFlags from content process?");

  return NS_ERROR_NOT_IMPLEMENTED;
}

NS_IMETHODIMP
TabChild::DestroyBrowserWindow()
{
  NS_NOTREACHED("TabChild::SetWebBrowser not supported in TabChild");

  return NS_ERROR_NOT_IMPLEMENTED;
}

NS_IMETHODIMP
TabChild::SizeBrowserTo(int32_t aCX, int32_t aCY)
{
  NS_NOTREACHED("TabChild::SizeBrowserTo not supported in TabChild");

  return NS_ERROR_NOT_IMPLEMENTED;
}

NS_IMETHODIMP
TabChild::ShowAsModal()
{
  NS_NOTREACHED("TabChild::ShowAsModal not supported in TabChild");

  return NS_ERROR_NOT_IMPLEMENTED;
}

NS_IMETHODIMP
TabChild::IsWindowModal(bool* aRetVal)
{
  *aRetVal = false;
  return NS_OK;
}

NS_IMETHODIMP
TabChild::ExitModalEventLoop(nsresult aStatus)
{
  NS_NOTREACHED("TabChild::ExitModalEventLoop not supported in TabChild");

  return NS_ERROR_NOT_IMPLEMENTED;
}

NS_IMETHODIMP
TabChild::SetStatusWithContext(uint32_t aStatusType,
                                    const nsAString& aStatusText,
                                    nsISupports* aStatusContext)
{
  // FIXME/bug 617804: should the platform support this?
  return NS_OK;
}

NS_IMETHODIMP
TabChild::SetDimensions(uint32_t aFlags, int32_t aX, int32_t aY,
                             int32_t aCx, int32_t aCy)
{
  NS_NOTREACHED("TabChild::SetDimensions not supported in TabChild");

  return NS_ERROR_NOT_IMPLEMENTED;
}

NS_IMETHODIMP
TabChild::GetDimensions(uint32_t aFlags, int32_t* aX,
                             int32_t* aY, int32_t* aCx, int32_t* aCy)
{
  if (aX) {
    *aX = mOuterRect.x;
  }
  if (aY) {
    *aY = mOuterRect.y;
  }
  if (aCx) {
    *aCx = mOuterRect.width;
  }
  if (aCy) {
    *aCy = mOuterRect.height;
  }

  return NS_OK;
}

NS_IMETHODIMP
TabChild::SetFocus()
{
  NS_NOTREACHED("TabChild::SetFocus not supported in TabChild");

  return NS_ERROR_NOT_IMPLEMENTED;
}

NS_IMETHODIMP
TabChild::GetVisibility(bool* aVisibility)
{
  *aVisibility = true;
  return NS_OK;
}

NS_IMETHODIMP
TabChild::SetVisibility(bool aVisibility)
{
  // should the platform support this? Bug 666365
  return NS_OK;
}

NS_IMETHODIMP
TabChild::GetTitle(PRUnichar** aTitle)
{
  NS_NOTREACHED("TabChild::GetTitle not supported in TabChild");

  return NS_ERROR_NOT_IMPLEMENTED;
}

NS_IMETHODIMP
TabChild::SetTitle(const PRUnichar* aTitle)
{
  // FIXME/bug 617804: should the platform support this?
  return NS_OK;
}

NS_IMETHODIMP
TabChild::GetSiteWindow(void** aSiteWindow)
{
  NS_NOTREACHED("TabChild::GetSiteWindow not supported in TabChild");

  return NS_ERROR_NOT_IMPLEMENTED;
}

NS_IMETHODIMP
TabChild::Blur()
{
  NS_NOTREACHED("TabChild::Blur not supported in TabChild");

  return NS_ERROR_NOT_IMPLEMENTED;
}

NS_IMETHODIMP
TabChild::FocusNextElement()
{
  SendMoveFocus(true);
  return NS_OK;
}

NS_IMETHODIMP
TabChild::FocusPrevElement()
{
  SendMoveFocus(false);
  return NS_OK;
}

NS_IMETHODIMP
TabChild::GetInterface(const nsIID & aIID, void **aSink)
{
    // XXXbz should we restrict the set of interfaces we hand out here?
    // See bug 537429
    return QueryInterface(aIID, aSink);
}

NS_IMETHODIMP
TabChild::ProvideWindow(nsIDOMWindow* aParent, uint32_t aChromeFlags,
                        bool aCalledFromJS,
                        bool aPositionSpecified, bool aSizeSpecified,
                        nsIURI* aURI, const nsAString& aName,
                        const nsACString& aFeatures, bool* aWindowIsNew,
                        nsIDOMWindow** aReturn)
{
    *aReturn = nullptr;

    // If aParent is inside an <iframe mozbrowser> or <iframe mozapp> and this
    // isn't a request to open a modal-type window, we're going to create a new
    // <iframe mozbrowser/mozapp> and return its window here.
    nsCOMPtr<nsIDocShell> docshell = do_GetInterface(aParent);
    if (docshell && docshell->GetIsInBrowserOrApp() &&
        !(aChromeFlags & (nsIWebBrowserChrome::CHROME_MODAL |
                          nsIWebBrowserChrome::CHROME_OPENAS_DIALOG |
                          nsIWebBrowserChrome::CHROME_OPENAS_CHROME))) {

      // Note that BrowserFrameProvideWindow may return NS_ERROR_ABORT if the
      // open window call was canceled.  It's important that we pass this error
      // code back to our caller.
      return BrowserFrameProvideWindow(aParent, aURI, aName, aFeatures,
                                       aWindowIsNew, aReturn);
    }

    // Otherwise, create a new top-level window.
    PBrowserChild* newChild;
    if (!CallCreateWindow(&newChild)) {
        return NS_ERROR_NOT_AVAILABLE;
    }

    *aWindowIsNew = true;
    nsCOMPtr<nsIDOMWindow> win =
        do_GetInterface(static_cast<TabChild*>(newChild)->mWebNav);
    win.forget(aReturn);
    return NS_OK;
}

nsresult
TabChild::BrowserFrameProvideWindow(nsIDOMWindow* aOpener,
                                    nsIURI* aURI,
                                    const nsAString& aName,
                                    const nsACString& aFeatures,
                                    bool* aWindowIsNew,
                                    nsIDOMWindow** aReturn)
{
  *aReturn = nullptr;

  nsRefPtr<TabChild> newChild =
      new TabChild(ContentChild::GetSingleton(),
                   /* TabContext */ *this, /* chromeFlags */ 0);
  if (!NS_SUCCEEDED(newChild->Init())) {
      return NS_ERROR_ABORT;
  }

  // We must use PopupIPCTabContext here; ContentParent will not accept the
  // result of this->AsIPCTabContext() (which will be a
  // BrowserFrameIPCTabContext or an AppFrameIPCTabContext), for security
  // reasons.
  PopupIPCTabContext context;
  context.openerChild() = this;
  context.isBrowserElement() = IsBrowserElement();

  unused << Manager()->SendPBrowserConstructor(
      // We release this ref in DeallocPBrowserChild
      nsRefPtr<TabChild>(newChild).forget().get(),
      IPCTabContext(context, mScrolling), /* chromeFlags */ 0);

  nsAutoCString spec;
  if (aURI) {
    aURI->GetSpec(spec);
  }

  NS_ConvertUTF8toUTF16 url(spec);
  nsString name(aName);
  NS_ConvertUTF8toUTF16 features(aFeatures);
  newChild->SendBrowserFrameOpenWindow(this, url, name,
                                       features, aWindowIsNew);
  if (!*aWindowIsNew) {
    PBrowserChild::Send__delete__(newChild);
    return NS_ERROR_ABORT;
  }

  // Unfortunately we don't get a window unless we've shown the frame.  That's
  // pretty bogus; see bug 763602.
  newChild->DoFakeShow();

  nsCOMPtr<nsIDOMWindow> win = do_GetInterface(newChild->mWebNav);
  win.forget(aReturn);
  return NS_OK;
}

already_AddRefed<nsIDOMWindowUtils>
TabChild::GetDOMWindowUtils()
{
  nsCOMPtr<nsPIDOMWindow> window = do_GetInterface(mWebNav);
  nsCOMPtr<nsIDOMWindowUtils> utils = do_GetInterface(window);
  return utils.forget();
}

static nsInterfaceHashtable<nsPtrHashKey<PContentDialogChild>, nsIDialogParamBlock> gActiveDialogs;

NS_IMETHODIMP
TabChild::OpenDialog(uint32_t aType, const nsACString& aName,
                     const nsACString& aFeatures,
                     nsIDialogParamBlock* aArguments,
                     nsIDOMElement* aFrameElement)
{
  if (!gActiveDialogs.IsInitialized()) {
    gActiveDialogs.Init();
  }
  InfallibleTArray<int32_t> intParams;
  InfallibleTArray<nsString> stringParams;
  ParamsToArrays(aArguments, intParams, stringParams);
  PContentDialogChild* dialog =
    SendPContentDialogConstructor(aType, nsCString(aName),
                                  nsCString(aFeatures), intParams, stringParams);
  gActiveDialogs.Put(dialog, aArguments);
  nsIThread *thread = NS_GetCurrentThread();
  while (gActiveDialogs.GetWeak(dialog)) {
    if (!NS_ProcessNextEvent(thread)) {
      break;
    }
  }
  return NS_OK;
}

bool
ContentDialogChild::Recv__delete__(const InfallibleTArray<int>& aIntParams,
                                   const InfallibleTArray<nsString>& aStringParams)
{
  nsCOMPtr<nsIDialogParamBlock> params;
  if (gActiveDialogs.Get(this, getter_AddRefs(params))) {
    TabChild::ArraysToParams(aIntParams, aStringParams, params);
    gActiveDialogs.Remove(this);
  }
  return true;
}

void
TabChild::ParamsToArrays(nsIDialogParamBlock* aParams,
                         InfallibleTArray<int>& aIntParams,
                         InfallibleTArray<nsString>& aStringParams)
{
  if (aParams) {
    for (int32_t i = 0; i < 8; ++i) {
      int32_t val = 0;
      aParams->GetInt(i, &val);
      aIntParams.AppendElement(val);
    }
    int32_t j = 0;
    nsXPIDLString strVal;
    while (NS_SUCCEEDED(aParams->GetString(j, getter_Copies(strVal)))) {
      aStringParams.AppendElement(strVal);
      ++j;
    }
  }
}

void
TabChild::ArraysToParams(const InfallibleTArray<int>& aIntParams,
                         const InfallibleTArray<nsString>& aStringParams,
                         nsIDialogParamBlock* aParams)
{
  if (aParams) {
    for (int32_t i = 0; uint32_t(i) < aIntParams.Length(); ++i) {
      aParams->SetInt(i, aIntParams[i]);
    }
    for (int32_t j = 0; uint32_t(j) < aStringParams.Length(); ++j) {
      aParams->SetString(j, aStringParams[j].get());
    }
  }
}

void
TabChild::DestroyWindow()
{
    nsCOMPtr<nsIBaseWindow> baseWindow = do_QueryInterface(mWebNav);
    if (baseWindow)
        baseWindow->Destroy();

    // NB: the order of mWidget->Destroy() and mRemoteFrame->Destroy()
    // is important: we want to kill off remote layers before their
    // frames
    if (mWidget) {
        mWidget->Destroy();
    }

    if (mRemoteFrame) {
        mRemoteFrame->Destroy();
        mRemoteFrame = nullptr;
    }
}

bool
TabChild::UseDirectCompositor()
{
    return !!CompositorChild::Get();
}

void
TabChild::ActorDestroy(ActorDestroyReason why)
{
  if (mTabChildGlobal) {
    // The messageManager relays messages via the TabChild which
    // no longer exists.
    static_cast<nsFrameMessageManager*>
      (mTabChildGlobal->mMessageManager.get())->Disconnect();
    mTabChildGlobal->mMessageManager = nullptr;
  }
}

TabChild::~TabChild()
{
    DestroyWindow();

    nsCOMPtr<nsIWebBrowser> webBrowser = do_QueryInterface(mWebNav);
    if (webBrowser) {
      webBrowser->SetContainerWindow(nullptr);
    }
    mGlobal = nullptr;

    if (mTabChildGlobal) {
      nsEventListenerManager* elm = mTabChildGlobal->GetListenerManager(false);
      if (elm) {
        elm->Disconnect();
      }
      mTabChildGlobal->mTabChild = nullptr;
    }
}

void
TabChild::SetProcessNameToAppName()
{
  nsCOMPtr<mozIApplication> app = GetOwnApp();
  if (!app) {
    return;
  }

  nsAutoString appName;
  nsresult rv = app->GetName(appName);
  if (NS_FAILED(rv)) {
    NS_WARNING("Failed to retrieve app name");
    return;
  }

  ContentChild::GetSingleton()->SetProcessName(appName);
}

bool
TabChild::IsRootContentDocument()
{
    // A TabChild is a "root content document" if it's
    //
    //  - <iframe mozapp> not inside another <iframe mozapp>,
    //  - <iframe mozbrowser> (not mozapp), or
    //  - a vanilla remote frame (<html:iframe remote=true> or <xul:browser
    //    remote=true>).
    //
    // Put another way, an iframe is /not/ a "root content document" iff it's a
    // mozapp inside a mozapp.  (This corresponds exactly to !HasAppOwnerApp.)
    //
    // Note that we're lying through our teeth here (thus the scare quotes).
    // <html:iframe remote=true> or <xul:browser remote=true> inside another
    // content iframe is not actually a root content document, but we say it is.
    //
    // We do this because we make a remote frame opaque iff
    // IsRootContentDocument(), and making vanilla remote frames transparent
    // breaks our remote reftests.

    return !HasAppOwnerApp();
}

bool
TabChild::RecvLoadURL(const nsCString& uri)
{
    printf("loading %s, %d\n", uri.get(), NS_IsMainThread());
    SetProcessNameToAppName();

    nsresult rv = mWebNav->LoadURI(NS_ConvertUTF8toUTF16(uri).get(),
                                   nsIWebNavigation::LOAD_FLAGS_ALLOW_THIRD_PARTY_FIXUP |
                                   nsIWebNavigation::LOAD_FLAGS_DISALLOW_INHERIT_OWNER,
                                   NULL, NULL, NULL);
    if (NS_FAILED(rv)) {
        NS_WARNING("mWebNav->LoadURI failed. Eating exception, what else can I do?");
    }

#ifdef MOZ_CRASHREPORTER
    CrashReporter::AnnotateCrashReport(NS_LITERAL_CSTRING("URL"), uri);
#endif

    return true;
}

bool
TabChild::RecvCacheFileDescriptor(const nsString& aPath,
                                  const FileDescriptor& aFileDescriptor)
{
    MOZ_ASSERT(NS_IsMainThread());
    MOZ_ASSERT(!aPath.IsEmpty());
    MOZ_ASSERT(!mAppPackageFileDescriptorRecved);

    mAppPackageFileDescriptorRecved = true;

    // aFileDescriptor may be invalid here, but the callback will choose how to
    // handle it.

    // First see if we already have a request for this path.
    const CachedFileDescriptorInfo search(aPath);
    uint32_t index =
        mCachedFileDescriptorInfos.IndexOf(search, 0,
                                           search.PathOnlyComparator());
    if (index == mCachedFileDescriptorInfos.NoIndex) {
        // We haven't had any requests for this path yet. Assume that we will
        // in a little while and save the file descriptor here.
        mCachedFileDescriptorInfos.AppendElement(
            new CachedFileDescriptorInfo(aPath, aFileDescriptor));
        return true;
    }

    nsAutoPtr<CachedFileDescriptorInfo>& info =
        mCachedFileDescriptorInfos[index];

    MOZ_ASSERT(info);
    MOZ_ASSERT(info->mPath == aPath);
    MOZ_ASSERT(!info->mFileDescriptor.IsValid());
    MOZ_ASSERT(info->mCallback);

    // If this callback has been canceled then we can simply close the file
    // descriptor and forget about the callback.
    if (info->mCanceled) {
        // Only close if this is a valid file descriptor.
        if (aFileDescriptor.IsValid()) {
            nsRefPtr<CloseFileRunnable> runnable =
                new CloseFileRunnable(aFileDescriptor);
            runnable->Dispatch();
        }
    } else {
        // Not canceled so fire the callback.
        info->mFileDescriptor = aFileDescriptor;

        // We don't need a runnable here because we should already be at the top
        // of the event loop. Just fire immediately.
        info->FireCallback();
    }

    mCachedFileDescriptorInfos.RemoveElementAt(index);
    return true;
}

bool
TabChild::GetCachedFileDescriptor(const nsAString& aPath,
                                  nsICachedFileDescriptorListener* aCallback)
{
    MOZ_ASSERT(NS_IsMainThread());
    MOZ_ASSERT(!aPath.IsEmpty());
    MOZ_ASSERT(aCallback);

    // First see if we've already received a cached file descriptor for this
    // path.
    const CachedFileDescriptorInfo search(aPath);
    uint32_t index =
        mCachedFileDescriptorInfos.IndexOf(search, 0,
                                           search.PathOnlyComparator());
    if (index == mCachedFileDescriptorInfos.NoIndex) {
        // We haven't received a file descriptor for this path yet. Assume that
        // we will in a little while and save the request here.
        if (!mAppPackageFileDescriptorRecved) {
          mCachedFileDescriptorInfos.AppendElement(
              new CachedFileDescriptorInfo(aPath, aCallback));
        }
        return false;
    }

    nsAutoPtr<CachedFileDescriptorInfo>& info =
        mCachedFileDescriptorInfos[index];

    MOZ_ASSERT(info);
    MOZ_ASSERT(info->mPath == aPath);

    // If we got a previous request for this file descriptor that was then
    // canceled, insert the new request ahead of the old in the queue so that
    // it will be serviced first.
    if (info->mCanceled) {
        // This insertion will change the array and invalidate |info|, so
        // be careful not to touch |info| after this.
        mCachedFileDescriptorInfos.InsertElementAt(index,
            new CachedFileDescriptorInfo(aPath, aCallback));
        return false;
    }

    MOZ_ASSERT(!info->mCallback);
    info->mCallback = aCallback;

    nsRefPtr<CachedFileDescriptorCallbackRunnable> runnable =
        new CachedFileDescriptorCallbackRunnable(info.forget());
    runnable->Dispatch();

    mCachedFileDescriptorInfos.RemoveElementAt(index);
    return true;
}

void
TabChild::CancelCachedFileDescriptorCallback(
                                     const nsAString& aPath,
                                     nsICachedFileDescriptorListener* aCallback)
{
    MOZ_ASSERT(NS_IsMainThread());
    MOZ_ASSERT(!aPath.IsEmpty());
    MOZ_ASSERT(aCallback);

    if (mAppPackageFileDescriptorRecved) {
      // Already received cached file descriptor for the app package. Nothing to do here.
      return;
    }

    const CachedFileDescriptorInfo search(aPath, aCallback);
    uint32_t index =
        mCachedFileDescriptorInfos.IndexOf(search, 0,
                                           search.PathAndCallbackComparator());
    if (index == mCachedFileDescriptorInfos.NoIndex) {
        // Nothing to do here.
        return;
    }

    nsAutoPtr<CachedFileDescriptorInfo>& info =
        mCachedFileDescriptorInfos[index];

    MOZ_ASSERT(info);
    MOZ_ASSERT(info->mPath == aPath);
    MOZ_ASSERT(!info->mFileDescriptor.IsValid());
    MOZ_ASSERT(info->mCallback == aCallback);
    MOZ_ASSERT(!info->mCanceled);

    // Set this flag so that we will close the file descriptor when it arrives.
    info->mCanceled = true;
}

void
TabChild::DoFakeShow()
{
  RecvShow(nsIntSize(0, 0));
  mDidFakeShow = true;
}

bool
TabChild::RecvShow(const nsIntSize& size)
{

    if (mDidFakeShow) {
        return true;
    }

    printf("[TabChild] SHOW (w,h)= (%d, %d)\n", size.width, size.height);

    nsCOMPtr<nsIBaseWindow> baseWindow = do_QueryInterface(mWebNav);
    if (!baseWindow) {
        NS_ERROR("mWebNav doesn't QI to nsIBaseWindow");
        return false;
    }

    if (!InitRenderingState()) {
        // We can fail to initialize our widget if the <browser
        // remote> has already been destroyed, and we couldn't hook
        // into the parent-process's layer system.  That's not a fatal
        // error.
        return true;
    }

    baseWindow->SetVisibility(true);

    return InitTabChildGlobal();
}

bool
TabChild::RecvUpdateDimensions(const nsRect& rect, const nsIntSize& size, const ScreenOrientation& orientation)
{
    if (!mRemoteFrame) {
        return true;
    }

    mOuterRect.x = rect.x;
    mOuterRect.y = rect.y;
    mOuterRect.width = rect.width;
    mOuterRect.height = rect.height;

    mOrientation = orientation;
    mInnerSize = ScreenIntSize::FromUnknownSize(
      gfx::IntSize(size.width, size.height));
    mWidget->Resize(0, 0, size.width, size.height,
                    true);

    nsCOMPtr<nsIBaseWindow> baseWin = do_QueryInterface(mWebNav);
    baseWin->SetPositionAndSize(0, 0, size.width, size.height,
                                true);

    HandlePossibleViewportChange();

    return true;
}

void
TabChild::DispatchMessageManagerMessage(const nsAString& aMessageName,
                                        const nsACString& aJSONData)
{
    AutoSafeJSContext cx;
    JS::Rooted<JS::Value> json(cx, JSVAL_NULL);
    StructuredCloneData cloneData;
    JSAutoStructuredCloneBuffer buffer;
    if (JS_ParseJSON(cx,
                      static_cast<const jschar*>(NS_ConvertUTF8toUTF16(aJSONData).get()),
                      aJSONData.Length(),
                      &json)) {
        WriteStructuredClone(cx, json, buffer, cloneData.mClosure);
        cloneData.mData = buffer.data();
        cloneData.mDataLength = buffer.nbytes();
    }

    nsCOMPtr<nsIXPConnectJSObjectHolder> kungFuDeathGrip(GetGlobal());
    // Let the BrowserElementScrolling helper (if it exists) for this
    // content manipulate the frame state.
    nsRefPtr<nsFrameMessageManager> mm =
      static_cast<nsFrameMessageManager*>(mTabChildGlobal->mMessageManager.get());
    mm->ReceiveMessage(static_cast<EventTarget*>(mTabChildGlobal),
                       aMessageName, false, &cloneData, nullptr, nullptr);
}

static void
ScrollWindowTo(nsIDOMWindow* aWindow, const CSSPoint& aPoint)
{
    nsGlobalWindow* window = static_cast<nsGlobalWindow*>(aWindow);
    nsIScrollableFrame* sf = window->GetScrollFrame();

    if (sf) {
        sf->ScrollToCSSPixelsApproximate(aPoint);
    }
}

bool
TabChild::RecvUpdateFrame(const FrameMetrics& aFrameMetrics)
{
    nsCOMPtr<nsIDOMWindowUtils> utils(GetDOMWindowUtils());

    uint32_t presShellId;
    nsresult rv = utils->GetPresShellId(&presShellId);
    MOZ_ASSERT(NS_SUCCEEDED(rv));
    if (NS_SUCCEEDED(rv) && aFrameMetrics.mPresShellId != presShellId) {
        // We've recieved a message that is out of date and we want to ignore.
        // However we can't reply without painting so we reply by painting the
        // exact same thing as we did before.
        return ProcessUpdateFrame(mLastMetrics);
    }
    return ProcessUpdateFrame(aFrameMetrics);
}

bool
TabChild::ProcessUpdateFrame(const FrameMetrics& aFrameMetrics)
  {
    if (!mGlobal || !mTabChildGlobal) {
        return true;
    }

    CSSRect cssCompositedRect = aFrameMetrics.CalculateCompositedRectInCssPixels();
    // The BrowserElementScrolling helper must know about these updated metrics
    // for other functions it performs, such as double tap handling.
    nsCString data;
    data += nsPrintfCString("{ \"x\" : %d", NS_lround(aFrameMetrics.mScrollOffset.x));
    data += nsPrintfCString(", \"y\" : %d", NS_lround(aFrameMetrics.mScrollOffset.y));
    data += nsPrintfCString(", \"viewport\" : ");
        data += nsPrintfCString("{ \"width\" : %f", aFrameMetrics.mViewport.width);
        data += nsPrintfCString(", \"height\" : %f", aFrameMetrics.mViewport.height);
        data += nsPrintfCString(" }");
    data += nsPrintfCString(", \"displayPort\" : ");
        data += nsPrintfCString("{ \"x\" : %f", aFrameMetrics.mDisplayPort.x);
        data += nsPrintfCString(", \"y\" : %f", aFrameMetrics.mDisplayPort.y);
        data += nsPrintfCString(", \"width\" : %f", aFrameMetrics.mDisplayPort.width);
        data += nsPrintfCString(", \"height\" : %f", aFrameMetrics.mDisplayPort.height);
        data += nsPrintfCString(" }");
    data += nsPrintfCString(", \"compositionBounds\" : ");
        data += nsPrintfCString("{ \"x\" : %d", aFrameMetrics.mCompositionBounds.x);
        data += nsPrintfCString(", \"y\" : %d", aFrameMetrics.mCompositionBounds.y);
        data += nsPrintfCString(", \"width\" : %d", aFrameMetrics.mCompositionBounds.width);
        data += nsPrintfCString(", \"height\" : %d", aFrameMetrics.mCompositionBounds.height);
        data += nsPrintfCString(" }");
    data += nsPrintfCString(", \"cssPageRect\" : ");
        data += nsPrintfCString("{ \"x\" : %f", aFrameMetrics.mScrollableRect.x);
        data += nsPrintfCString(", \"y\" : %f", aFrameMetrics.mScrollableRect.y);
        data += nsPrintfCString(", \"width\" : %f", aFrameMetrics.mScrollableRect.width);
        data += nsPrintfCString(", \"height\" : %f", aFrameMetrics.mScrollableRect.height);
        data += nsPrintfCString(" }");
    data += nsPrintfCString(", \"cssCompositedRect\" : ");
            data += nsPrintfCString("{ \"width\" : %f", cssCompositedRect.width);
            data += nsPrintfCString(", \"height\" : %f", cssCompositedRect.height);
            data += nsPrintfCString(" }");
    data += nsPrintfCString(" }");

    DispatchMessageManagerMessage(NS_LITERAL_STRING("Viewport:Change"), data);

    nsCOMPtr<nsIDOMWindowUtils> utils(GetDOMWindowUtils());
    nsCOMPtr<nsIDOMWindow> window = do_GetInterface(mWebNav);

    utils->SetScrollPositionClampingScrollPortSize(
      cssCompositedRect.width, cssCompositedRect.height);
    ScrollWindowTo(window, aFrameMetrics.mScrollOffset);
    LayoutDeviceToLayerScale resolution =
      aFrameMetrics.CalculateResolution()
      / aFrameMetrics.mDevPixelsPerCSSPixel
      * ScreenToLayerScale(1);
    utils->SetResolution(resolution.scale, resolution.scale);

    SetDisplayPort(aFrameMetrics);

    mLastMetrics = aFrameMetrics;

    return true;
}

void
TabChild::SetDisplayPort(const FrameMetrics& aFrameMetrics)
{
  nsCOMPtr<nsIDOMDocument> domDoc;
  mWebNav->GetDocument(getter_AddRefs(domDoc));
  if (!domDoc) {
    return;
  }

  // nsLayoutUtils::FindContentFor() doesn't provide a look-up for the root
  // scroll idea. This is because the root scroll ID could refer to a different
  // element in the DOM when navigating to a new document.
  nsCOMPtr<nsIDOMElement> element;
  if (aFrameMetrics.mScrollId == FrameMetrics::ROOT_SCROLL_ID) {
    domDoc->GetDocumentElement(getter_AddRefs(element));
  } else {
    element = do_QueryInterface(nsLayoutUtils::FindContentFor(
      aFrameMetrics.mScrollId));
  }

  if (element) {
    nsCOMPtr<nsIDOMWindowUtils> utils(GetDOMWindowUtils());
    utils->SetDisplayPortForElement(
      aFrameMetrics.mDisplayPort.x, aFrameMetrics.mDisplayPort.y,
      aFrameMetrics.mDisplayPort.width, aFrameMetrics.mDisplayPort.height,
      element);
  }
}

bool
TabChild::RecvHandleDoubleTap(const CSSIntPoint& aPoint)
{
    if (!mGlobal || !mTabChildGlobal) {
        return true;
    }

    nsCString data;
    data += nsPrintfCString("{ \"x\" : %d", aPoint.x);
    data += nsPrintfCString(", \"y\" : %d", aPoint.y);
    data += nsPrintfCString(" }");

    DispatchMessageManagerMessage(NS_LITERAL_STRING("Gesture:DoubleTap"), data);

    return true;
}

bool
TabChild::RecvHandleSingleTap(const CSSIntPoint& aPoint)
{
  if (!mGlobal || !mTabChildGlobal) {
    return true;
  }

  RecvMouseEvent(NS_LITERAL_STRING("mousemove"), aPoint.x, aPoint.y, 0, 1, 0, false);
  RecvMouseEvent(NS_LITERAL_STRING("mousedown"), aPoint.x, aPoint.y, 0, 1, 0, false);
  RecvMouseEvent(NS_LITERAL_STRING("mouseup"), aPoint.x, aPoint.y, 0, 1, 0, false);

  return true;
}

bool
TabChild::RecvHandleLongTap(const CSSIntPoint& aPoint)
{
  if (!mGlobal || !mTabChildGlobal) {
    return true;
  }

  RecvMouseEvent(NS_LITERAL_STRING("contextmenu"), aPoint.x, aPoint.y,
                 2 /* Right button */,
                 1 /* Click count */,
                 0 /* Modifiers */,
                 false /* Ignore root scroll frame */);

  return true;
}

bool
TabChild::RecvActivate()
{
  nsCOMPtr<nsIWebBrowserFocus> browser = do_QueryInterface(mWebNav);
  browser->Activate();
  return true;
}

bool TabChild::RecvDeactivate()
{
  nsCOMPtr<nsIWebBrowserFocus> browser = do_QueryInterface(mWebNav);
  browser->Deactivate();
  return true;
}

bool
TabChild::RecvMouseEvent(const nsString& aType,
                         const float&    aX,
                         const float&    aY,
                         const int32_t&  aButton,
                         const int32_t&  aClickCount,
                         const int32_t&  aModifiers,
                         const bool&     aIgnoreRootScrollFrame)
{
  DispatchMouseEvent(aType, aX, aY, aButton, aClickCount, aModifiers,
                     aIgnoreRootScrollFrame);
  return true;
}

bool
TabChild::RecvRealMouseEvent(const nsMouseEvent& event)
{
  nsMouseEvent localEvent(event);
  DispatchWidgetEvent(localEvent);
  return true;
}

bool
TabChild::RecvMouseWheelEvent(const WheelEvent& event)
{
  WheelEvent localEvent(event);
  DispatchWidgetEvent(localEvent);
  return true;
}

void
TabChild::DispatchSynthesizedMouseEvent(uint32_t aMsg, uint64_t aTime,
                                        const nsIntPoint& aRefPoint)
{
  MOZ_ASSERT(aMsg == NS_MOUSE_MOVE || aMsg == NS_MOUSE_BUTTON_DOWN ||
             aMsg == NS_MOUSE_BUTTON_UP);

  nsMouseEvent event(true, aMsg, NULL,
      nsMouseEvent::eReal, nsMouseEvent::eNormal);
  event.refPoint = aRefPoint;
  event.time = aTime;
  event.button = nsMouseEvent::eLeftButton;
  event.inputSource = nsIDOMMouseEvent::MOZ_SOURCE_TOUCH;
  if (aMsg != NS_MOUSE_MOVE) {
    event.clickCount = 1;
  }

  DispatchWidgetEvent(event);
}

static Touch*
GetTouchForIdentifier(const nsTouchEvent& aEvent, int32_t aId)
{
  for (uint32_t i = 0; i < aEvent.touches.Length(); ++i) {
    Touch* touch = static_cast<Touch*>(aEvent.touches[i].get());
    if (touch->mIdentifier == aId) {
      return touch;
    }
  }
  return nullptr;
}

void
TabChild::UpdateTapState(const nsTouchEvent& aEvent, nsEventStatus aStatus)
{
  static bool sHavePrefs;
  static bool sClickHoldContextMenusEnabled;
  static nsIntSize sDragThreshold;
  static int32_t sContextMenuDelayMs;
  if (!sHavePrefs) {
    sHavePrefs = true;
    Preferences::AddBoolVarCache(&sClickHoldContextMenusEnabled,
                                 "ui.click_hold_context_menus", true);
    Preferences::AddIntVarCache(&sDragThreshold.width,
                                "ui.dragThresholdX", 25);
    Preferences::AddIntVarCache(&sDragThreshold.height,
                                "ui.dragThresholdY", 25);
    Preferences::AddIntVarCache(&sContextMenuDelayMs,
                                "ui.click_hold_context_menus.delay", 500);
  }

  bool currentlyTrackingTouch = (mActivePointerId >= 0);
  if (aEvent.message == NS_TOUCH_START) {
    if (currentlyTrackingTouch || aEvent.touches.Length() > 1) {
      // We're tracking a possible tap for another point, or we saw a
      // touchstart for a later pointer after we canceled tracking of
      // the first point.  Ignore this one.
      return;
    }
    if (aStatus == nsEventStatus_eConsumeNoDefault ||
        nsIPresShell::gPreventMouseEvents) {
      return;
    }

    Touch* touch = static_cast<Touch*>(aEvent.touches[0].get());
    mGestureDownPoint = touch->mRefPoint;
    mActivePointerId = touch->mIdentifier;
    if (sClickHoldContextMenusEnabled) {
      MOZ_ASSERT(!mTapHoldTimer);
      mTapHoldTimer = NewRunnableMethod(this,
                                        &TabChild::FireContextMenuEvent);
      MessageLoop::current()->PostDelayedTask(FROM_HERE, mTapHoldTimer,
                                              sContextMenuDelayMs);
    }
    return;
  }

  // If we're not tracking a touch or this event doesn't include the
  // one we care about, bail.
  if (!currentlyTrackingTouch) {
    return;
  }
  Touch* trackedTouch = GetTouchForIdentifier(aEvent, mActivePointerId);
  if (!trackedTouch) {
    return;
  }

  nsIntPoint currentPoint = trackedTouch->mRefPoint;
  int64_t time = aEvent.time;
  switch (aEvent.message) {
  case NS_TOUCH_MOVE:
    if (abs(currentPoint.x - mGestureDownPoint.x) > sDragThreshold.width ||
        abs(currentPoint.y - mGestureDownPoint.y) > sDragThreshold.height) {
      CancelTapTracking();
    }
    return;

  case NS_TOUCH_END:
    if (!nsIPresShell::gPreventMouseEvents) {
      DispatchSynthesizedMouseEvent(NS_MOUSE_MOVE, time, currentPoint);
      DispatchSynthesizedMouseEvent(NS_MOUSE_BUTTON_DOWN, time, currentPoint);
      DispatchSynthesizedMouseEvent(NS_MOUSE_BUTTON_UP, time, currentPoint);
    }
    // fall through
  case NS_TOUCH_CANCEL:
    CancelTapTracking();
    return;

  default:
    NS_WARNING("Unknown touch event type");
  }
}

void
TabChild::FireContextMenuEvent()
{
  MOZ_ASSERT(mTapHoldTimer && mActivePointerId >= 0);
  bool defaultPrevented = DispatchMouseEvent(NS_LITERAL_STRING("contextmenu"),
                                             mGestureDownPoint.x, mGestureDownPoint.y,
                                             2 /* Right button */,
                                             1 /* Click count */,
                                             0 /* Modifiers */,
                                             false /* Ignore root scroll frame */);

  // Fire a click event if someone didn't call preventDefault() on the context
  // menu event.
  if (defaultPrevented) {
    CancelTapTracking();
  } else if (mTapHoldTimer) {
    mTapHoldTimer->Cancel();
    mTapHoldTimer = nullptr;
  }
}

void
TabChild::CancelTapTracking()
{
  mActivePointerId = -1;
  if (mTapHoldTimer) {
    mTapHoldTimer->Cancel();
  }
  mTapHoldTimer = nullptr;
}

bool
TabChild::RecvRealTouchEvent(const nsTouchEvent& aEvent)
{
  nsTouchEvent localEvent(aEvent);
  nsEventStatus status = DispatchWidgetEvent(localEvent);

  if (IsAsyncPanZoomEnabled()) {
    nsCOMPtr<nsPIDOMWindow> outerWindow = do_GetInterface(mWebNav);
    nsCOMPtr<nsPIDOMWindow> innerWindow = outerWindow->GetCurrentInnerWindow();

    if (innerWindow && innerWindow->HasTouchEventListeners()) {
      SendContentReceivedTouch(nsIPresShell::gPreventMouseEvents);
    }
  } else {
    UpdateTapState(aEvent, status);
  }

  return true;
}

bool
TabChild::RecvRealTouchMoveEvent(const nsTouchEvent& aEvent)
{
  return RecvRealTouchEvent(aEvent);
}

bool
TabChild::RecvRealKeyEvent(const nsKeyEvent& event)
{
  nsKeyEvent localEvent(event);
  DispatchWidgetEvent(localEvent);
  return true;
}

bool
TabChild::RecvKeyEvent(const nsString& aType,
                       const int32_t& aKeyCode,
                       const int32_t& aCharCode,
                       const int32_t& aModifiers,
                       const bool& aPreventDefault)
{
  nsCOMPtr<nsIDOMWindowUtils> utils(GetDOMWindowUtils());
  NS_ENSURE_TRUE(utils, true);
  bool ignored = false;
  utils->SendKeyEvent(aType, aKeyCode, aCharCode,
                      aModifiers, aPreventDefault, &ignored);
  return true;
}

bool
TabChild::RecvCompositionEvent(const nsCompositionEvent& event)
{
  nsCompositionEvent localEvent(event);
  DispatchWidgetEvent(localEvent);
  return true;
}

bool
TabChild::RecvTextEvent(const nsTextEvent& event)
{
  nsTextEvent localEvent(event);
  DispatchWidgetEvent(localEvent);
  IPC::ParamTraits<nsTextEvent>::Free(event);
  return true;
}

bool
TabChild::RecvSelectionEvent(const nsSelectionEvent& event)
{
  nsSelectionEvent localEvent(event);
  DispatchWidgetEvent(localEvent);
  return true;
}

nsEventStatus
TabChild::DispatchWidgetEvent(nsGUIEvent& event)
{
  if (!mWidget)
    return nsEventStatus_eConsumeNoDefault;

  nsEventStatus status;
  event.widget = mWidget;
  NS_ENSURE_SUCCESS(mWidget->DispatchEvent(&event, status),
                    nsEventStatus_eConsumeNoDefault);
  return status;
}

PDocumentRendererChild*
TabChild::AllocPDocumentRendererChild(const nsRect& documentRect,
                                      const gfxMatrix& transform,
                                      const nsString& bgcolor,
                                      const uint32_t& renderFlags,
                                      const bool& flushLayout,
                                      const nsIntSize& renderSize)
{
    return new DocumentRendererChild();
}

bool
TabChild::DeallocPDocumentRendererChild(PDocumentRendererChild* actor)
{
    delete actor;
    return true;
}

bool
TabChild::RecvPDocumentRendererConstructor(PDocumentRendererChild* actor,
                                           const nsRect& documentRect,
                                           const gfxMatrix& transform,
                                           const nsString& bgcolor,
                                           const uint32_t& renderFlags,
                                           const bool& flushLayout,
                                           const nsIntSize& renderSize)
{
    DocumentRendererChild *render = static_cast<DocumentRendererChild *>(actor);

    nsCOMPtr<nsIWebBrowser> browser = do_QueryInterface(mWebNav);
    if (!browser)
        return true; // silently ignore
    nsCOMPtr<nsIDOMWindow> window;
    if (NS_FAILED(browser->GetContentDOMWindow(getter_AddRefs(window))) ||
        !window)
    {
        return true; // silently ignore
    }

    nsCString data;
    bool ret = render->RenderDocument(window,
                                      documentRect, transform,
                                      bgcolor,
                                      renderFlags, flushLayout,
                                      renderSize, data);
    if (!ret)
        return true; // silently ignore

    return PDocumentRendererChild::Send__delete__(actor, renderSize, data);
}

PContentDialogChild*
TabChild::AllocPContentDialogChild(const uint32_t&,
                                   const nsCString&,
                                   const nsCString&,
                                   const InfallibleTArray<int>&,
                                   const InfallibleTArray<nsString>&)
{
  return new ContentDialogChild();
}

bool
TabChild::DeallocPContentDialogChild(PContentDialogChild* aDialog)
{
  delete aDialog;
  return true;
}

PContentPermissionRequestChild*
TabChild::AllocPContentPermissionRequestChild(const nsCString& aType, const nsCString& aAccess, const IPC::Principal&)
{
  NS_RUNTIMEABORT("unused");
  return nullptr;
}

bool
TabChild::DeallocPContentPermissionRequestChild(PContentPermissionRequestChild* actor)
{
    PCOMContentPermissionRequestChild* child =
        static_cast<PCOMContentPermissionRequestChild*>(actor);
#ifdef DEBUG
    child->mIPCOpen = false;
#endif /* DEBUG */
    child->IPDLRelease();
    return true;
}

bool
TabChild::RecvActivateFrameEvent(const nsString& aType, const bool& capture)
{
  nsCOMPtr<nsPIDOMWindow> window = do_GetInterface(mWebNav);
  NS_ENSURE_TRUE(window, true);
  nsCOMPtr<EventTarget> chromeHandler =
    do_QueryInterface(window->GetChromeEventHandler());
  NS_ENSURE_TRUE(chromeHandler, true);
  nsRefPtr<ContentListener> listener = new ContentListener(this);
  chromeHandler->AddEventListener(aType, listener, capture);
  return true;
}

POfflineCacheUpdateChild*
TabChild::AllocPOfflineCacheUpdateChild(const URIParams& manifestURI,
                                        const URIParams& documentURI,
                                        const bool& stickDocument)
{
  NS_RUNTIMEABORT("unused");
  return nullptr;
}

bool
TabChild::DeallocPOfflineCacheUpdateChild(POfflineCacheUpdateChild* actor)
{
  OfflineCacheUpdateChild* offlineCacheUpdate = static_cast<OfflineCacheUpdateChild*>(actor);
  delete offlineCacheUpdate;
  return true;
}

bool
TabChild::RecvLoadRemoteScript(const nsString& aURL)
{
  if (!mGlobal && !InitTabChildGlobal())
    // This can happen if we're half-destroyed.  It's not a fatal
    // error.
    return true;

  LoadFrameScriptInternal(aURL);
  return true;
}

bool
TabChild::RecvAsyncMessage(const nsString& aMessage,
                           const ClonedMessageData& aData,
                           const InfallibleTArray<CpowEntry>& aCpows)
{
  if (mTabChildGlobal) {
    nsCOMPtr<nsIXPConnectJSObjectHolder> kungFuDeathGrip(GetGlobal());
    StructuredCloneData cloneData = UnpackClonedMessageDataForChild(aData);
    nsRefPtr<nsFrameMessageManager> mm =
      static_cast<nsFrameMessageManager*>(mTabChildGlobal->mMessageManager.get());
    CpowIdHolder cpows(static_cast<ContentChild*>(Manager())->GetCPOWManager(), aCpows);
    mm->ReceiveMessage(static_cast<EventTarget*>(mTabChildGlobal),
                       aMessage, false, &cloneData, &cpows, nullptr);
  }
  return true;
}

class UnloadScriptEvent : public nsRunnable
{
public:
  UnloadScriptEvent(TabChild* aTabChild, TabChildGlobal* aTabChildGlobal)
    : mTabChild(aTabChild), mTabChildGlobal(aTabChildGlobal)
  { }

  NS_IMETHOD Run()
  {
    nsCOMPtr<nsIDOMEvent> event;
    NS_NewDOMEvent(getter_AddRefs(event), mTabChildGlobal, nullptr, nullptr);
    if (event) {
      event->InitEvent(NS_LITERAL_STRING("unload"), false, false);
      event->SetTrusted(true);

      bool dummy;
      mTabChildGlobal->DispatchEvent(event, &dummy);
    }

    return NS_OK;
  }

  nsRefPtr<TabChild> mTabChild;
  TabChildGlobal* mTabChildGlobal;
};

bool
TabChild::RecvDestroy()
{
  if (mTabChildGlobal) {
    // Let the frame scripts know the child is being closed
    nsContentUtils::AddScriptRunner(
      new UnloadScriptEvent(this, mTabChildGlobal)
    );
  }

  nsCOMPtr<nsIObserverService> observerService =
    do_GetService(NS_OBSERVERSERVICE_CONTRACTID);

  observerService->RemoveObserver(this, CANCEL_DEFAULT_PAN_ZOOM);
  observerService->RemoveObserver(this, BROWSER_ZOOM_TO_RECT);
  observerService->RemoveObserver(this, BEFORE_FIRST_PAINT);
  observerService->RemoveObserver(this, DETECT_SCROLLABLE_SUBFRAME);

  const InfallibleTArray<PIndexedDBChild*>& idbActors =
    ManagedPIndexedDBChild();
  for (uint32_t i = 0; i < idbActors.Length(); ++i) {
    static_cast<IndexedDBChild*>(idbActors[i])->Disconnect();
  }

  // XXX what other code in ~TabChild() should we be running here?
  DestroyWindow();

  return Send__delete__(this);
}

PRenderFrameChild*
TabChild::AllocPRenderFrameChild(ScrollingBehavior* aScrolling,
                            TextureFactoryIdentifier* aTextureFactoryIdentifier,
                            uint64_t* aLayersId)
{
    return new RenderFrameChild();
}

bool
TabChild::DeallocPRenderFrameChild(PRenderFrameChild* aFrame)
{
    delete aFrame;
    return true;
}

bool
TabChild::InitTabChildGlobal(FrameScriptLoading aScriptLoading)
{
  if (!mGlobal && !mTabChildGlobal) {
    nsCOMPtr<nsPIDOMWindow> window = do_GetInterface(mWebNav);
    NS_ENSURE_TRUE(window, false);
    nsCOMPtr<EventTarget> chromeHandler =
      do_QueryInterface(window->GetChromeEventHandler());
    NS_ENSURE_TRUE(chromeHandler, false);

    nsRefPtr<TabChildGlobal> scope = new TabChildGlobal(this);
    mTabChildGlobal = scope;

    nsISupports* scopeSupports = NS_ISUPPORTS_CAST(EventTarget*, scope);

    NS_NAMED_LITERAL_CSTRING(globalId, "outOfProcessTabChildGlobal");
    NS_ENSURE_TRUE(InitTabChildGlobalInternal(scopeSupports, globalId), false);

    scope->Init();

    nsCOMPtr<nsPIWindowRoot> root = do_QueryInterface(chromeHandler);
    NS_ENSURE_TRUE(root, false);
    root->SetParentTarget(scope);

    chromeHandler->AddEventListener(NS_LITERAL_STRING("DOMMetaAdded"), this, false);
  }

  if (aScriptLoading != DONT_LOAD_SCRIPTS && !mTriedBrowserInit) {
    mTriedBrowserInit = true;
    // Initialize the child side of the browser element machinery,
    // if appropriate.
    if (IsBrowserOrApp()) {
      RecvLoadRemoteScript(BROWSER_ELEMENT_CHILD_SCRIPT);
    }
  }

  return true;
}

bool
TabChild::InitRenderingState()
{
    static_cast<PuppetWidget*>(mWidget.get())->InitIMEState();

    uint64_t id;
    RenderFrameChild* remoteFrame =
        static_cast<RenderFrameChild*>(SendPRenderFrameConstructor(
                                         &mScrolling, &mTextureFactoryIdentifier, &id));
    if (!remoteFrame) {
      NS_WARNING("failed to construct RenderFrame");
      return false;
    }

    PLayerTransactionChild* shadowManager = nullptr;
    if (id != 0) {
        // Pushing layers transactions directly to a separate
        // compositor context.
		PCompositorChild* compositorChild = CompositorChild::Get();
        if (!compositorChild) {
          NS_WARNING("failed to get CompositorChild instance");
          return false;
        }
        shadowManager =
            compositorChild->SendPLayerTransactionConstructor(mTextureFactoryIdentifier.mParentBackend,
                                                              id, &mTextureFactoryIdentifier);
    } else {
        // Pushing transactions to the parent content.
        shadowManager = remoteFrame->SendPLayerTransactionConstructor();
    }

    if (!shadowManager) {
      NS_WARNING("failed to construct LayersChild");
      // This results in |remoteFrame| being deleted.
      PRenderFrameChild::Send__delete__(remoteFrame);
      return false;
    }

    ShadowLayerForwarder* lf =
        mWidget->GetLayerManager(shadowManager, mTextureFactoryIdentifier.mParentBackend)
               ->AsShadowForwarder();
    NS_ABORT_IF_FALSE(lf && lf->HasShadowManager(),
                      "PuppetWidget should have shadow manager");
    lf->IdentifyTextureHost(mTextureFactoryIdentifier);
    ImageBridgeChild::IdentifyCompositorTextureHost(mTextureFactoryIdentifier);

    mRemoteFrame = remoteFrame;

    nsCOMPtr<nsIObserverService> observerService =
        do_GetService(NS_OBSERVERSERVICE_CONTRACTID);

    if (observerService) {
        observerService->AddObserver(this,
                                     CANCEL_DEFAULT_PAN_ZOOM,
                                     false);
        observerService->AddObserver(this,
                                     BROWSER_ZOOM_TO_RECT,
                                     false);
        observerService->AddObserver(this,
                                     BEFORE_FIRST_PAINT,
                                     false);
        observerService->AddObserver(this,
                                     DETECT_SCROLLABLE_SUBFRAME,
                                     false);
    }

    return true;
}

void
TabChild::SetBackgroundColor(const nscolor& aColor)
{
  if (mLastBackgroundColor != aColor) {
    mLastBackgroundColor = aColor;
    SendSetBackgroundColor(mLastBackgroundColor);
  }
}

void
TabChild::GetDPI(float* aDPI)
{
    *aDPI = -1.0;
    if (!mRemoteFrame) {
        return;
    }

    SendGetDPI(aDPI);
}

void
TabChild::GetDefaultScale(double* aScale)
{
    *aScale = -1.0;
    if (!mRemoteFrame) {
        return;
    }

    SendGetDefaultScale(aScale);
}

void
TabChild::NotifyPainted()
{
    // Normally we only need to notify the content process once, but with BasicCompositor
    // we need to notify content every change so that it can compute an invalidation
    // region and send that to the widget.
    if (UseDirectCompositor() &&
        (!mNotified || mTextureFactoryIdentifier.mParentBackend == LAYERS_BASIC)) {
        mRemoteFrame->SendNotifyCompositorTransaction();
        mNotified = true;
    }
}

bool
TabChild::IsAsyncPanZoomEnabled()
{
    return mScrolling == ASYNC_PAN_ZOOM;
}

bool
TabChild::DispatchMouseEvent(const nsString& aType,
                             const float&    aX,
                             const float&    aY,
                             const int32_t&  aButton,
                             const int32_t&  aClickCount,
                             const int32_t&  aModifiers,
                             const bool&     aIgnoreRootScrollFrame)
{
  nsCOMPtr<nsIDOMWindowUtils> utils(GetDOMWindowUtils());
  NS_ENSURE_TRUE(utils, true);
  
  bool defaultPrevented = false;
  utils->SendMouseEvent(aType, aX, aY, aButton, aClickCount, aModifiers,
                        aIgnoreRootScrollFrame, 0, 0, &defaultPrevented);
  return defaultPrevented;
}

void
TabChild::MakeVisible()
{
    if (mWidget) {
        mWidget->Show(true);
    }
}

void
TabChild::MakeHidden()
{
    if (mWidget) {
        mWidget->Show(false);
    }
}

NS_IMETHODIMP
TabChild::GetMessageManager(nsIContentFrameMessageManager** aResult)
{
  if (mTabChildGlobal) {
    NS_ADDREF(*aResult = mTabChildGlobal);
    return NS_OK;
  }
  *aResult = nullptr;
  return NS_ERROR_FAILURE;
}

PIndexedDBChild*
TabChild::AllocPIndexedDBChild(const nsCString& aASCIIOrigin, bool* /* aAllowed */)
{
  NS_NOTREACHED("Should never get here!");
  return NULL;
}

bool
TabChild::DeallocPIndexedDBChild(PIndexedDBChild* aActor)
{
  delete aActor;
  return true;
}

bool
TabChild::DoSendSyncMessage(JSContext* aCx,
                            const nsAString& aMessage,
                            const StructuredCloneData& aData,
<<<<<<< HEAD
                            JSObject *aCpows,
=======
                            JS::Handle<JSObject *> aCpows,
>>>>>>> f5d4eb82
                            InfallibleTArray<nsString>* aJSONRetVal)
{
  ContentChild* cc = Manager();
  ClonedMessageData data;
  if (!BuildClonedMessageDataForChild(cc, aData, data)) {
    return false;
  }
  InfallibleTArray<CpowEntry> cpows;
  if (!cc->GetCPOWManager()->Wrap(aCx, aCpows, &cpows)) {
    return false;
  }
  return SendSyncMessage(nsString(aMessage), data, cpows, aJSONRetVal);
}

bool
TabChild::DoSendAsyncMessage(JSContext* aCx,
                             const nsAString& aMessage,
                             const StructuredCloneData& aData,
<<<<<<< HEAD
                             JSObject *aCpows)
=======
                             JS::Handle<JSObject *> aCpows)
>>>>>>> f5d4eb82
{
  ContentChild* cc = Manager();
  ClonedMessageData data;
  if (!BuildClonedMessageDataForChild(cc, aData, data)) {
    return false;
  }
  InfallibleTArray<CpowEntry> cpows;
  if (!cc->GetCPOWManager()->Wrap(aCx, aCpows, &cpows)) {
    return false;
  }
  return SendAsyncMessage(nsString(aMessage), data, cpows);
}


TabChildGlobal::TabChildGlobal(TabChild* aTabChild)
: mTabChild(aTabChild)
{
}

void
TabChildGlobal::Init()
{
  NS_ASSERTION(!mMessageManager, "Re-initializing?!?");
  mMessageManager = new nsFrameMessageManager(mTabChild,
                                              nullptr,
                                              MM_CHILD);
}

NS_IMPL_CYCLE_COLLECTION_INHERITED_1(TabChildGlobal, nsDOMEventTargetHelper,
                                     mMessageManager)

NS_INTERFACE_MAP_BEGIN_CYCLE_COLLECTION_INHERITED(TabChildGlobal)
  NS_INTERFACE_MAP_ENTRY(nsIMessageListenerManager)
  NS_INTERFACE_MAP_ENTRY(nsIMessageSender)
  NS_INTERFACE_MAP_ENTRY(nsISyncMessageSender)
  NS_INTERFACE_MAP_ENTRY(nsIContentFrameMessageManager)
  NS_INTERFACE_MAP_ENTRY(nsIScriptObjectPrincipal)
  NS_DOM_INTERFACE_MAP_ENTRY_CLASSINFO(ContentFrameMessageManager)
NS_INTERFACE_MAP_END_INHERITING(nsDOMEventTargetHelper)

NS_IMPL_ADDREF_INHERITED(TabChildGlobal, nsDOMEventTargetHelper)
NS_IMPL_RELEASE_INHERITED(TabChildGlobal, nsDOMEventTargetHelper)

/* [notxpcom] boolean markForCC (); */
// This method isn't automatically forwarded safely because it's notxpcom, so
// the IDL binding doesn't know what value to return.
NS_IMETHODIMP_(bool)
TabChildGlobal::MarkForCC()
{
  return mMessageManager ? mMessageManager->MarkForCC() : false;
}

NS_IMETHODIMP
TabChildGlobal::GetContent(nsIDOMWindow** aContent)
{
  *aContent = nullptr;
  if (!mTabChild)
    return NS_ERROR_NULL_POINTER;
  nsCOMPtr<nsIDOMWindow> window = do_GetInterface(mTabChild->WebNavigation());
  window.swap(*aContent);
  return NS_OK;
}

NS_IMETHODIMP
TabChildGlobal::PrivateNoteIntentionalCrash()
{
    mozilla::NoteIntentionalCrash("tab");
    return NS_OK;
}

NS_IMETHODIMP
TabChildGlobal::GetDocShell(nsIDocShell** aDocShell)
{
  *aDocShell = nullptr;
  if (!mTabChild)
    return NS_ERROR_NULL_POINTER;
  nsCOMPtr<nsIDocShell> docShell = do_GetInterface(mTabChild->WebNavigation());
  docShell.swap(*aDocShell);
  return NS_OK;
}

NS_IMETHODIMP
TabChildGlobal::Btoa(const nsAString& aBinaryData,
                     nsAString& aAsciiBase64String)
{
  return nsContentUtils::Btoa(aBinaryData, aAsciiBase64String);
}

NS_IMETHODIMP
TabChildGlobal::Atob(const nsAString& aAsciiString,
                     nsAString& aBinaryData)
{
  return nsContentUtils::Atob(aAsciiString, aBinaryData);
}

JSContext*
TabChildGlobal::GetJSContextForEventHandlers()
{
  return nsContentUtils::GetSafeJSContext();
}

nsIPrincipal* 
TabChildGlobal::GetPrincipal()
{
  if (!mTabChild)
    return nullptr;
  return mTabChild->GetPrincipal();
}

nsresult
TabChildGlobal::PreHandleEvent(nsEventChainPreVisitor& aVisitor)
{
   // FIXME! This is a hack to make middle mouse paste working also in Editor.
   // Bug 329119
  aVisitor.mForceContentDispatch = true;

  return nsDOMEventTargetHelper::PreHandleEvent(aVisitor);
}<|MERGE_RESOLUTION|>--- conflicted
+++ resolved
@@ -33,7 +33,6 @@
 #include "nsCxPusher.h"
 #include "nsEmbedCID.h"
 #include "nsEventListenerManager.h"
-#include "nsEventDispatcher.h"
 #include <algorithm>
 #ifdef MOZ_CRASHREPORTER
 #include "nsExceptionHandler.h"
@@ -86,10 +85,6 @@
 #include "xpcpublic.h"
 #include "nsViewportInfo.h"
 #include "JavaScriptChild.h"
-<<<<<<< HEAD
-#include "nsDocShell.h"
-=======
->>>>>>> f5d4eb82
 
 #define BROWSER_ELEMENT_CHILD_SCRIPT \
     NS_LITERAL_STRING("chrome://global/content/BrowserElementChild.js")
@@ -98,7 +93,6 @@
 using namespace mozilla::dom;
 using namespace mozilla::dom::ipc;
 using namespace mozilla::ipc;
-using namespace mozilla::jsipc;
 using namespace mozilla::layers;
 using namespace mozilla::layout;
 using namespace mozilla::docshell;
@@ -2345,11 +2339,7 @@
 TabChild::DoSendSyncMessage(JSContext* aCx,
                             const nsAString& aMessage,
                             const StructuredCloneData& aData,
-<<<<<<< HEAD
-                            JSObject *aCpows,
-=======
                             JS::Handle<JSObject *> aCpows,
->>>>>>> f5d4eb82
                             InfallibleTArray<nsString>* aJSONRetVal)
 {
   ContentChild* cc = Manager();
@@ -2368,11 +2358,7 @@
 TabChild::DoSendAsyncMessage(JSContext* aCx,
                              const nsAString& aMessage,
                              const StructuredCloneData& aData,
-<<<<<<< HEAD
-                             JSObject *aCpows)
-=======
                              JS::Handle<JSObject *> aCpows)
->>>>>>> f5d4eb82
 {
   ContentChild* cc = Manager();
   ClonedMessageData data;
@@ -2480,14 +2466,4 @@
   if (!mTabChild)
     return nullptr;
   return mTabChild->GetPrincipal();
-}
-
-nsresult
-TabChildGlobal::PreHandleEvent(nsEventChainPreVisitor& aVisitor)
-{
-   // FIXME! This is a hack to make middle mouse paste working also in Editor.
-   // Bug 329119
-  aVisitor.mForceContentDispatch = true;
-
-  return nsDOMEventTargetHelper::PreHandleEvent(aVisitor);
 }