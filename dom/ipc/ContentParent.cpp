--- conflicted
+++ resolved
@@ -325,13 +325,8 @@
     sCanLaunchSubprocesses = false;
 }
 
-<<<<<<< HEAD
-/*static*/ ContentParent*
+/*static*/ already_AddRefed<ContentParent>
 ContentParent::GetNewOrUsed(bool aForBrowserElement, uint32_t processNum)
-=======
-/*static*/ already_AddRefed<ContentParent>
-ContentParent::GetNewOrUsed(bool aForBrowserElement)
->>>>>>> b388656f
 {
     if (!sNonAppContentParents)
         sNonAppContentParents = new nsTArray<ContentParent*>();
@@ -340,26 +335,18 @@
     if (maxContentProcesses < 1)
         maxContentProcesses = 1;
 
-<<<<<<< HEAD
-    if (processNum < gNonAppContentParents->Length()) {
-        ContentParent* p = (*gNonAppContentParents)[processNum];
+    if (processNum < sNonAppContentParents->Length()) {
+        ContentParent* p = (*sNonAppContentParents)[processNum];
         if (p->IsAlive()) {
             return p;
         }
     }
 
-    if (gNonAppContentParents->Length() >= uint32_t(maxContentProcesses)) {
-        uint32_t idx = rand() % gNonAppContentParents->Length();
-        ContentParent* p = (*gNonAppContentParents)[idx];
-        NS_ASSERTION(p->IsAlive(), "Non-alive contentparent in gNonAppContentParents?");
-        return p;
-=======
     if (sNonAppContentParents->Length() >= uint32_t(maxContentProcesses)) {
         uint32_t idx = rand() % sNonAppContentParents->Length();
         nsRefPtr<ContentParent> p = (*sNonAppContentParents)[idx];
         NS_ASSERTION(p->IsAlive(), "Non-alive contentparent in sNonAppContentParents?");
         return p.forget();
->>>>>>> b388656f
     }
 
     nsRefPtr<ContentParent> p =
@@ -376,8 +363,8 @@
 uint32_t
 ContentParent::GetProcessNumber()
 {
-    for (size_t i = 0; i < gNonAppContentParents->Length(); i++) {
-        ContentParent* p = (*gNonAppContentParents)[i];
+    for (size_t i = 0; i < sNonAppContentParents->Length(); i++) {
+        ContentParent* p = (*sNonAppContentParents)[i];
         if (p == this)
             return i;
     }
@@ -451,11 +438,7 @@
     }
 
     if (aContext.IsBrowserElement() || !aContext.HasOwnApp()) {
-<<<<<<< HEAD
-        if (ContentParent* cp = GetNewOrUsed(aContext.IsBrowserElement(), aProcessNum)) {
-=======
-        if (nsRefPtr<ContentParent> cp = GetNewOrUsed(aContext.IsBrowserElement())) {
->>>>>>> b388656f
+        if (nsRefPtr<ContentParent> cp = GetNewOrUsed(aContext.IsBrowserElement(), aProcessNum)) {
             nsRefPtr<TabParent> tp(new TabParent(aContext));
             tp->SetOwnerElement(aFrameElement);
             PBrowserParent* browser = cp->SendPBrowserConstructor(
