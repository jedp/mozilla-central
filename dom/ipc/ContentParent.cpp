--- conflicted
+++ resolved
@@ -507,12 +507,8 @@
 
 /*static*/ TabParent*
 ContentParent::CreateBrowserOrApp(const TabContext& aContext,
-<<<<<<< HEAD
-                                  nsIDOMElement* aFrameElement,
+                                  Element* aFrameElement,
                                   uint32_t aProcessNum)
-=======
-                                  Element* aFrameElement)
->>>>>>> 37c45843
 {
     if (!sCanLaunchSubprocesses) {
         return nullptr;
