--- conflicted
+++ resolved
@@ -931,11 +931,6 @@
   nsRefPtr<nsPluginArray> mPlugins;
   nsRefPtr<nsGeolocation> mGeolocation;
   nsIDocShell* mDocShell; // weak reference
-<<<<<<< HEAD
-
-  static jsid sPrefInternal_id;
-=======
->>>>>>> 6409d786
 };
 
 class nsIURI;
