// -*- Mode: js2; tab-width: 2; indent-tabs-mode: nil; js2-basic-offset: 2; js2-skip-preprocessor-directives: t; -*-
/*
 * ***** BEGIN LICENSE BLOCK *****
 * Version: MPL 1.1/GPL 2.0/LGPL 2.1
 *
 * The contents of this file are subject to the Mozilla Public License Version
 * 1.1 (the "License"); you may not use this file except in compliance with
 * the License. You may obtain a copy of the License at
 * http://www.mozilla.org/MPL/
 *
 * Software distributed under the License is distributed on an "AS IS" basis,
 * WITHOUT WARRANTY OF ANY KIND, either express or implied. See the License
 * for the specific language governing rights and limitations under the
 * License.
 *
 * The Original Code is Mozilla Mobile Browser.
 *
 * The Initial Developer of the Original Code is
 * Mozilla Corporation.
 * Portions created by the Initial Developer are Copyright (C) 2009
 * the Initial Developer. All Rights Reserved.
 *
 * Contributor(s):
 *   Roy Frostig <rfrostig@mozilla.com>
 *   Stuart Parmenter <stuart@mozilla.com>
 *   Matt Brubeck <mbrubeck@mozilla.com>
 *
 * Alternatively, the contents of this file may be used under the terms of
 * either the GNU General Public License Version 2 or later (the "GPL"), or
 * the GNU Lesser General Public License Version 2.1 or later (the "LGPL"),
 * in which case the provisions of the GPL or the LGPL are applicable instead
 * of those above. If you wish to allow use of your version of this file only
 * under the terms of either the GPL or the LGPL, and not to allow others to
 * use your version of this file under the terms of the MPL, indicate your
 * decision by deleting the provisions above and replace them with the notice
 * and other provisions required by the GPL or the LGPL. If you do not delete
 * the provisions above, a recipient may use your version of this file under
 * the terms of any one of the MPL, the GPL or the LGPL.
 *
 * ***** END LICENSE BLOCK ***** */

let Ci = Components.interfaces;

const kBrowserFormZoomLevelMin = 1.0;
const kBrowserFormZoomLevelMax = 2.0;
const kBrowserViewZoomLevelPrecision = 10000;
<<<<<<< HEAD
const kBrowserViewPrefetchBeginIdleWait = 1;    // seconds
const kBrowserViewPrefetchBeginIdleWaitLoading = 10;    // seconds
=======
>>>>>>> 78f820bd

/**
 * A BrowserView maintains state of the viewport (browser, zoom level,
 * dimensions) and the visible rectangle into the viewport, for every
 * browser it is given (cf setBrowser()).  In updates to the viewport state,
 * a BrowserView (using its TileManager) renders parts of the page quasi-
 * intelligently, with guarantees of having rendered and appended all of the
 * visible browser content (aka the "critical rectangle").
 *
 * State is characterized in large part by two rectangles (and an implicit third):
 * - Viewport: Always rooted at the origin, ie with (left, top) at (0, 0).  The
 *     width and height (right and bottom) of this rectangle are that of the
 *     current viewport, which corresponds more or less to the transformed
 *     browser content (scaled by zoom level).
 * - Visible: Corresponds to the client's viewing rectangle in viewport
 *     coordinates.  Has (top, left) corresponding to position, and width & height
 *     corresponding to the clients viewing dimensions.  Take note that the top
 *     and left of the visible rect are per-browser state, but that the width
 *     and height persist across setBrowser() calls.  This is best explained by
 *     a simple example: user views browser A, pans to position (x0, y0), switches
 *     to browser B, where she finds herself at position (x1, y1), tilts her
 *     device so that visible rectangle's width and height change, and switches
 *     back to browser A.  She expects to come back to position (x0, y0), but her
 *     device remains tilted.
 * - Critical (the implicit one): The critical rectangle is the (possibly null)
 *     intersection of the visible and viewport rectangles.  That is, it is that
 *     region of the viewport which is visible to the user.  We care about this
 *     because it tells us which region must be rendered as soon as it is dirtied.
 *     The critical rectangle is mostly state that we do not keep in BrowserView
 *     but that our TileManager maintains.
 *
 * Example rectangle state configurations:
 *
 *
 *        +-------------------------------+
 *        |A                              |
 *        |                               |
 *        |                               |
 *        |                               |
 *        |        +----------------+     |
 *        |        |B,C             |     |
 *        |        |                |     |
 *        |        |                |     |
 *        |        |                |     |
 *        |        +----------------+     |
 *        |                               |
 *        |                               |
 *        |                               |
 *        |                               |
 *        |                               |
 *        +-------------------------------+
 *
 *
 * A = viewport ; at (0, 0)
 * B = visible  ; at (x, y) where x > 0, y > 0
 * C = critical ; at (x, y)
 *
 *
 *
 *        +-------------------------------+
 *        |A                              |
 *        |                               |
 *        |                               |
 *        |                               |
 *   +----+-----------+                   |
 *   |B   .C          |                   |
 *   |    .           |                   |
 *   |    .           |                   |
 *   |    .           |                   |
 *   +----+-----------+                   |
 *        |                               |
 *        |                               |
 *        |                               |
 *        |                               |
 *        |                               |
 *        +-------------------------------+
 *
 *
 * A = viewport ; at (0, 0)
 * B = visible  ; at (x, y) where x < 0, y > 0
 * C = critical ; at (0, y)
 *
 *
 * Maintaining per-browser state is a little bit of a hack involving attaching
 * an object as the obfuscated dynamic JS property of the browser object, that
 * hopefully no one but us will touch.  See BrowserView.Util.getViewportStateFromBrowser()
 * for the property name.
 */
function BrowserView(container, visibleRectFactory) {
  Util.bindAll(this);
  this.init(container, visibleRectFactory);
}


// -----------------------------------------------------------
// Util/convenience functions.
//
// These are mostly for use by BrowserView itself, but if you find them handy anywhere
// else, feel free.
//

BrowserView.Util = {
  visibleRectToCriticalRect: function visibleRectToCriticalRect(visibleRect, browserViewportState) {
    return visibleRect.intersect(browserViewportState.viewportRect);
  },

  createBrowserViewportState: function createBrowserViewportState() {
    return new BrowserView.BrowserViewportState(new Rect(0, 0, 800, 800), 0, 0, 1);
  },

  ensureMozScrolledAreaEvent: function ensureMozScrolledAreaEvent(aBrowser, aWidth, aHeight) {
    let message = {};
    message.target = aBrowser;
    message.name = "Browser:MozScrolledAreaChanged";
    message.json = { width: aWidth, height: aHeight };

    Browser._browserView.updateScrolledArea(message);
  }
};

BrowserView.prototype = {

  // -----------------------------------------------------------
  // Public instance methods
  //

  init: function init(container, visibleRectFactory) {
    this._container = container;
    this._browser = null;
    this._browserViewportState = null;
<<<<<<< HEAD
    this._renderMode = 0;
    this._offscreenDepth = 0;

    let cacheSize = Services.prefs.getIntPref("tile.cache.size");

    this._tileManager = new TileManager(this._appendTile, this._removeTile, this, cacheSize, container);
=======
>>>>>>> 78f820bd
    this._visibleRectFactory = visibleRectFactory;
    messageManager.addMessageListener("Browser:MozScrolledAreaChanged", this);
  },

  uninit: function uninit() {
  },

  getVisibleRect: function getVisibleRect() {
    return this._visibleRectFactory();
  },

  getCriticalRect: function getCriticalRect() {
    let bvs = this._browserViewportState;
    let vr = this.getVisibleRect();
    return BrowserView.Util.visibleRectToCriticalRect(vr, bvs);
  },

  /**
   * @return [width, height]
   */
  getViewportDimensions: function getViewportDimensions() {
    let bvs = this._browserViewportState;
    if (!bvs)
      throw "Cannot get viewport dimensions when no browser is set";

    return [bvs.viewportRect.right, bvs.viewportRect.bottom];
  },

  setZoomLevel: function setZoomLevel(zoomLevel) {
    return;

    let bvs = this._browserViewportState;
    if (!bvs)
      return;

    let newZoomLevel = this.clampZoomLevel(zoomLevel);
    if (newZoomLevel != bvs.zoomLevel) {
      let browserW = this.viewportToBrowser(bvs.viewportRect.right);
      let browserH = this.viewportToBrowser(bvs.viewportRect.bottom);
      bvs.zoomLevel = newZoomLevel; // side-effect: now scale factor in transformations is newZoomLevel
      bvs.viewportRect.right  = this.browserToViewport(browserW);
      bvs.viewportRect.bottom = this.browserToViewport(browserH);
      this._viewportChanged();

      if (this._browser) {
        let event = document.createEvent("Events");
        event.initEvent("ZoomChanged", true, false);
        this._browser.dispatchEvent(event);
      }
    }
  },

  getZoomLevel: function getZoomLevel() {
    let bvs = this._browserViewportState;
    if (!bvs)
      return undefined;

    return bvs.zoomLevel;
  },

  clampZoomLevel: function clampZoomLevel(zl) {
    let bounded = Math.min(Math.max(ZoomManager.MIN, zl), ZoomManager.MAX);

    let bvs = this._browserViewportState;
    if (bvs) {
      let md = bvs.metaData;
      if (md && md.minZoom)
        bounded = Math.max(bounded, md.minZoom);
      if (md && md.maxZoom)
        bounded = Math.min(bounded, md.maxZoom);

      bounded = Math.max(bounded, this.getPageZoomLevel());
    }

    let rounded = Math.round(bounded * kBrowserViewZoomLevelPrecision) / kBrowserViewZoomLevelPrecision;
    return rounded || 1.0;
  },

  /**
   * Swap out the current browser and browser viewport state with a new pair.
   */
  setBrowser: function setBrowser(browser, browserViewportState) {
    if (browser && !browserViewportState) {
      throw "Cannot set non-null browser with null BrowserViewportState";
    }

    let oldBrowser = this._browser;
    let browserChanged = (oldBrowser !== browser);

    if (oldBrowser) {
      oldBrowser.setAttribute("type", "content");
      oldBrowser.setAttribute("style", "display: none;");
      oldBrowser.messageManager.sendAsyncMessage("Browser:Blur", {});
    }

    this._browser = browser;
    this._browserViewportState = browserViewportState;

    if (browser) {
      browser.setAttribute("type", "content-primary");
      browser.setAttribute("style", "display: block;");
      browser.messageManager.sendAsyncMessage("Browser:Focus", {});
    }
  },

  getBrowser: function getBrowser() {
    return this._browser;
  },

  receiveMessage: function receiveMessage(aMessage) {
    switch (aMessage.name) {
      case "Browser:MozScrolledAreaChanged":
        this.updateScrolledArea(aMessage);
        break;
    }
  },

  updateScrolledArea: function updateScrolledArea(aMessage) {
    let browser = aMessage.target;
    let tab = Browser.getTabForBrowser(browser);
    if (!browser || !tab)
      return;

    let json = aMessage.json;
    let bvs = tab.browserViewportState;

    let vis = this.getVisibleRect();
    let viewport = bvs.viewportRect;
    let oldRight = viewport.right;
    let oldBottom = viewport.bottom;
    viewport.right  = bvs.zoomLevel * json.width;
    viewport.bottom = bvs.zoomLevel * json.height;

    if (browser == this._browser) {
      this._viewportChanged();
      this.updateDefaultZoom();
    }
  },

  /** Call when default zoom level may change. */
  updateDefaultZoom: function updateDefaultZoom() {
    let bvs = this._browserViewportState;
    if (!bvs)
      return false;

    let isDefault = (bvs.zoomLevel == bvs.defaultZoomLevel);
    bvs.defaultZoomLevel = this.getDefaultZoomLevel();
    if (isDefault)
      this.setZoomLevel(bvs.defaultZoomLevel);
    return isDefault;
  },

  isDefaultZoom: function isDefaultZoom() {
    let bvs = this._browserViewportState;
    if (!bvs)
      return true;
    return bvs.zoomLevel == bvs.defaultZoomLevel;
  },

  getDefaultZoomLevel: function getDefaultZoomLevel() {
    let bvs = this._browserViewportState;
    if (!bvs)
      return 0;

    let md = bvs.metaData;
    if (md && md.defaultZoom)
      return this.clampZoomLevel(md.defaultZoom);

    let pageZoom = this.getPageZoomLevel();

    // If pageZoom is "almost" 100%, zoom in to exactly 100% (bug 454456).
    let granularity = Services.prefs.getIntPref("browser.ui.zoom.pageFitGranularity");
    let threshold = 1 - 1 / granularity;
    if (threshold < pageZoom && pageZoom < 1)
      pageZoom = 1;

    return this.clampZoomLevel(pageZoom);
  },

  getPageZoomLevel: function getPageZoomLevel() {
    let bvs = this._browserViewportState;  // browser exists, so bvs must as well

    // for xul pages, bvs.viewportRect.right can be 0
    let browserW = this.viewportToBrowser(bvs.viewportRect.right) || 1.0;
    return this.getVisibleRect().width / browserW;
  },

  zoom: function zoom(aDirection) {
    let bvs = this._browserViewportState;
    if (!bvs)
      throw "No browser is set";

    if (aDirection == 0)
      return;

    var zoomDelta = 0.05; // 1/20
    if (aDirection >= 0)
      zoomDelta *= -1;

    this.setZoomLevel(bvs.zoomLevel + zoomDelta);
  },

  get allowZoom() {
    let bvs = this._browserViewportState;
    if (!bvs || !bvs.metaData)
      return true;
    return bvs.metaData.allowZoom;
  },

  /**
   * Render a rectangle within the browser viewport to the destination canvas
   * under the given scale.
   *
   * @param destCanvas The destination canvas into which the image is rendered.
   * @param destWidth Destination width
   * @param destHeight Destination height
   * @param srcRect [optional] The source rectangle in BrowserView coordinates.
   * This defaults to the visible rect rooted at the x,y of the critical rect.
   */
  renderToCanvas: function renderToCanvas(destCanvas, destWidth, destHeight, srcRect) {
    return;

    let bvs = this._browserViewportState;
    if (!bvs) {
      throw "Browser viewport state null in call to renderToCanvas (probably no browser set on BrowserView).";
    }

    if (!srcRect) {
      let vr = this.getVisibleRect();
      vr.x = bvs.viewportRect.left;
      vr.y = bvs.viewportRect.top;
      srcRect = vr;
    }

    let scalex = (destWidth / srcRect.width) || 1;
    let scaley = (destHeight / srcRect.height) || 1;

    srcRect.restrictTo(bvs.viewportRect);
  },

  viewportToBrowser: function viewportToBrowser(x) {
    let bvs = this._browserViewportState;
    if (!bvs)
      throw "No browser is set";

    return x / bvs.zoomLevel;
  },

  browserToViewport: function browserToViewport(x) {
    let bvs = this._browserViewportState;
    if (!bvs)
      throw "No browser is set";

    return x * bvs.zoomLevel;
  },

  viewportToBrowserRect: function viewportToBrowserRect(rect) {
    let f = this.viewportToBrowser(1.0);
    return rect.scale(f, f);
  },

  browserToViewportRect: function browserToViewportRect(rect) {
    let f = this.browserToViewport(1.0);
    return rect.scale(f, f);
  },

  browserToViewportCanvasContext: function browserToViewportCanvasContext(ctx) {
    let f = this.browserToViewport(1.0);
    ctx.scale(f, f);
  },

  _viewportChanged: function() {
    getBrowser().style.MozTransformOrigin = "left top";
    Browser.contentScrollboxScroller.updateTransition();
  },
};


// -----------------------------------------------------------
// Helper structures
//

/**
 * A BrowserViewportState maintains viewport state information that is unique to each
 * browser.  It does not hold *all* viewport state maintained by BrowserView.  For
 * instance, it does not maintain width and height of the visible rectangle (but it
 * does keep the top and left coordinates (cf visibleX, visibleY)), since those are not
 * characteristic of the current browser in view.
 */
BrowserView.BrowserViewportState = function(viewportRect, visibleX, visibleY, zoomLevel) {
  this.init(viewportRect, visibleX, visibleY, zoomLevel);
};

BrowserView.BrowserViewportState.prototype = {

  init: function init(viewportRect, visibleX, visibleY, zoomLevel) {
    this.viewportRect = viewportRect;
    this.visibleX     = visibleX;
    this.visibleY     = visibleY;
    this.zoomLevel    = zoomLevel;
    this.defaultZoomLevel = 1;
  },

  toString: function toString() {
    let props = ["\tviewportRect=" + this.viewportRect.toString(),
                 "\tvisibleX="     + this.visibleX,
                 "\tvisibleY="     + this.visibleY,
                 "\tzoomLevel="    + this.zoomLevel];

    return "[BrowserViewportState] {\n" + props.join(",\n") + "\n}";
  }

};<|MERGE_RESOLUTION|>--- conflicted
+++ resolved
@@ -44,11 +44,6 @@
 const kBrowserFormZoomLevelMin = 1.0;
 const kBrowserFormZoomLevelMax = 2.0;
 const kBrowserViewZoomLevelPrecision = 10000;
-<<<<<<< HEAD
-const kBrowserViewPrefetchBeginIdleWait = 1;    // seconds
-const kBrowserViewPrefetchBeginIdleWaitLoading = 10;    // seconds
-=======
->>>>>>> 78f820bd
 
 /**
  * A BrowserView maintains state of the viewport (browser, zoom level,
@@ -179,15 +174,6 @@
     this._container = container;
     this._browser = null;
     this._browserViewportState = null;
-<<<<<<< HEAD
-    this._renderMode = 0;
-    this._offscreenDepth = 0;
-
-    let cacheSize = Services.prefs.getIntPref("tile.cache.size");
-
-    this._tileManager = new TileManager(this._appendTile, this._removeTile, this, cacheSize, container);
-=======
->>>>>>> 78f820bd
     this._visibleRectFactory = visibleRectFactory;
     messageManager.addMessageListener("Browser:MozScrolledAreaChanged", this);
   },
