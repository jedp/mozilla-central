# vim:set ts=8 sw=8 sts=8 noet:
#
# ***** BEGIN LICENSE BLOCK *****
# Version: MPL 1.1/GPL 2.0/LGPL 2.1
#
# The contents of this file are subject to the Mozilla Public License Version
# 1.1 (the "License"); you may not use this file except in compliance with
# the License. You may obtain a copy of the License at
# http://www.mozilla.org/MPL/
#
# Software distributed under the License is distributed on an "AS IS" basis,
# WITHOUT WARRANTY OF ANY KIND, either express or implied. See the License
# for the specific language governing rights and limitations under the
# License.
#
# The Original Code is mozilla.org code.
#
# The Initial Developer of the Original Code is
# Netscape Communications Corporation.
# Portions created by the Initial Developer are Copyright (C) 1998
# the Initial Developer. All Rights Reserved.
#
# Contributor(s):
#  Chase Phillips <chase@mozilla.org>
#  Benjamin Smedberg <benjamin@smedbergs.us>
#  Jeff Walden <jwalden+code@mit.edu>
#
# Alternatively, the contents of this file may be used under the terms of
# either of the GNU General Public License Version 2 or later (the "GPL"),
# or the GNU Lesser General Public License Version 2.1 or later (the "LGPL"),
# in which case the provisions of the GPL or the LGPL are applicable instead
# of those above. If you wish to allow use of your version of this file only
# under the terms of either the GPL or the LGPL, and not to allow others to
# use your version of this file under the terms of the MPL, indicate your
# decision by deleting the provisions above and replace them with the notice
# and other provisions required by the GPL or the LGPL. If you do not delete
# the provisions above, a recipient may use your version of this file under
# the terms of any one of the MPL, the GPL or the LGPL.
#
# ***** END LICENSE BLOCK *****
ifndef topsrcdir
topsrcdir		= $(DEPTH)
endif

ifndef MOZILLA_DIR
MOZILLA_DIR = $(MOZILLA_SRCDIR)
endif

ifndef INCLUDED_CONFIG_MK
include $(topsrcdir)/config/config.mk
endif

ifndef INCLUDED_VERSION_MK
include $(topsrcdir)/config/version.mk
endif

REPORT_BUILD = @echo $(notdir $<)

ifeq ($(OS_ARCH),OS2)
EXEC			=
else
EXEC			= exec
endif

# Don't copy xulrunner files at install time, when using system xulrunner
ifdef SYSTEM_LIBXUL
  SKIP_COPY_XULRUNNER=1
endif

# ELOG prints out failed command when building silently (gmake -s).
ifneq (,$(findstring -s,$(MAKEFLAGS)))
  ELOG := $(EXEC) sh $(BUILD_TOOLS)/print-failed-commands.sh
else
  ELOG :=
endif

ifeq (,$(filter-out WINNT WINCE,$(OS_ARCH)))
ifndef GNU_CC
_LIBNAME_RELATIVE_PATHS=1
endif
endif

ifeq (,$(filter-out WINNT WINCE,$(OS_ARCH)))
<<<<<<< HEAD
_VPATH_SRCS = $(abspath $<)
=======
PWD := $(CURDIR)
_VPATH_SRCS = $(if $(filter /%,$<),$<,$(PWD)/$<)
>>>>>>> 4d7d5777
else
_VPATH_SRCS = $<
endif

# Add $(DIST)/lib to VPATH so that -lfoo dependencies are followed
VPATH += $(DIST)/lib
ifdef LIBXUL_SDK
VPATH += $(LIBXUL_SDK)/lib
endif

# EXPAND_LIBNAME - $(call EXPAND_LIBNAME,foo)
# expands to foo.lib on platforms with import libs and -lfoo otherwise

# EXPAND_LIBNAME_PATH - $(call EXPAND_LIBNAME_PATH,foo,dir)
# expands to dir/foo.lib on platforms with import libs and
# -Ldir -lfoo otherwise

# EXPAND_MOZLIBNAME - $(call EXPAND_MOZLIBNAME,foo)
# expands to $(DIST)/lib/foo.lib on platforms with import libs and
# -lfoo otherwise

ifdef _LIBNAME_RELATIVE_PATHS
EXPAND_LIBNAME = $(foreach lib,$(1),$(LIB_PREFIX)$(lib).$(LIB_SUFFIX))
EXPAND_LIBNAME_PATH = $(foreach lib,$(1),$(2)/$(LIB_PREFIX)$(lib).$(LIB_SUFFIX))
EXPAND_MOZLIBNAME = $(foreach lib,$(1),$(DIST)/lib/$(LIB_PREFIX)$(lib).$(LIB_SUFFIX))
else
EXPAND_LIBNAME = $(addprefix -l,$(1))
EXPAND_LIBNAME_PATH = -L$(2) $(addprefix -l,$(1))
EXPAND_MOZLIBNAME = $(addprefix -l,$(1))
endif

ifdef EXTRA_DSO_LIBS
EXTRA_DSO_LIBS	:= $(call EXPAND_MOZLIBNAME,$(EXTRA_DSO_LIBS))
endif

################################################################################
# Testing frameworks support
################################################################################

ifdef ENABLE_TESTS

ifdef XPCSHELL_TESTS
ifndef MODULE
$(error Must define MODULE when defining XPCSHELL_TESTS.)
endif

testxpcobjdir = $(MOZDEPTH)/_tests/xpcshell

# Test file installation
ifneq (,$(filter WINNT os2-emx,$(HOST_OS_ARCH)))
# Windows and OS/2 nsinstall can't recursively copy directories, so use nsinstall.py
TEST_INSTALLER = $(PYTHON) $(MOZILLA_SRCDIR)/config/nsinstall.py
else
TEST_INSTALLER = $(INSTALL)
endif

define _INSTALL_TESTS
$(TEST_INSTALLER) $(wildcard $(srcdir)/$(dir)/*) $(testxpcobjdir)/$(MODULE)/$(dir)
@echo "$(MODULE)/$(dir)" >> $(testxpcobjdir)/all-test-dirs.list

endef # do not remove the blank line!

SOLO_FILE ?= $(error Specify a test filename in SOLO_FILE when using check-interactive or check-one)

libs::
	$(foreach dir,$(XPCSHELL_TESTS),$(_INSTALL_TESTS))
ifdef MOZILLA_1_9_2_BRANCH
	$(PERL) -I$(MOZILLA_DIR)/config $(MOZILLA_DIR)/config/build-list.pl \
	  $(testxpcobjdir)/all-test-dirs.list \
	  $(addprefix $(MODULE)/,$(XPCSHELL_TESTS))
else
	$(PYTHON) $(MOZILLA_DIR)/config/buildlist.py \
	  $(testxpcobjdir)/all-test-dirs.list \
	  $(addprefix $(MODULE)/,$(XPCSHELL_TESTS))
endif

testxpcsrcdir = $(MOZILLA_SRCDIR)/testing/xpcshell

# Execute all tests in the $(XPCSHELL_TESTS) directories.
# See also $(MOZILLA_DIR)/testing/testsuite-targets.mk 'xpcshell-tests' target for global execution.
xpcshell-tests:
	$(PYTHON) -u $(MOZILLA_DIR)/config/pythonpath.py \
	  -I$(MOZILLA_DIR)/build \
	  $(testxpcsrcdir)/runxpcshelltests.py \
	  --symbols-path=$(DIST)/crashreporter-symbols \
	  $(DIST)/bin/xpcshell \
	  $(foreach dir,$(XPCSHELL_TESTS),$(testxpcobjdir)/$(MODULE)/$(dir))

# Execute a single test, specified in $(SOLO_FILE), but don't automatically
# start the test. Instead, present the xpcshell prompt so the user can
# attach a debugger and then start the test.
check-interactive:
	$(PYTHON) -u $(MOZILLA_DIR)/config/pythonpath.py \
	  -I$(MOZILLA_DIR)/build \
	  $(testxpcsrcdir)/runxpcshelltests.py \
	  --symbols-path=$(DIST)/crashreporter-symbols \
	  --test-path=$(SOLO_FILE) \
	  --interactive \
	  $(DIST)/bin/xpcshell \
	  $(foreach dir,$(XPCSHELL_TESTS),$(testxpcobjdir)/$(MODULE)/$(dir))

# Execute a single test, specified in $(SOLO_FILE)
check-one:
	$(PYTHON) -u $(MOZILLA_DIR)/config/pythonpath.py \
	  -I$(MOZILLA_DIR)/build \
	  $(testxpcsrcdir)/runxpcshelltests.py \
	  --symbols-path=$(DIST)/crashreporter-symbols \
	  --test-path=$(SOLO_FILE) \
	  $(DIST)/bin/xpcshell \
	  $(foreach dir,$(XPCSHELL_TESTS),$(testxpcobjdir)/$(MODULE)/$(dir))

endif # XPCSHELL_TESTS

ifdef CPP_UNIT_TESTS

# Compile the tests to $(DIST)/bin.  Make lots of niceties available by default
# through TestHarness.h, by modifying the list of includes and the libs against
# which stuff links.
CPPSRCS += $(CPP_UNIT_TESTS)
SIMPLE_PROGRAMS += $(CPP_UNIT_TESTS:.cpp=$(BIN_SUFFIX))
REQUIRES += testing xpcom
LIBS += $(XPCOM_GLUE_LDOPTS) $(NSPR_LIBS)

# ...and run them the usual way
check::
	@$(EXIT_ON_ERROR) \
	  for f in $(subst .cpp,$(BIN_SUFFIX),$(CPP_UNIT_TESTS)); do \
	    XPCOM_DEBUG_BREAK=stack-and-abort $(RUN_TEST_PROGRAM) $(DIST)/bin/$$f; \
	  done

endif # CPP_UNIT_TESTS

.PHONY: check xpcshell-tests check-interactive check-one

endif # ENABLE_TESTS


#
# Library rules
#
# If BUILD_STATIC_LIBS or FORCE_STATIC_LIB is set, build a static library.
# Otherwise, build a shared library.
#

ifndef LIBRARY
ifdef STATIC_LIBRARY_NAME
ifneq (,$(filter OS2 WINNT WINCE,$(OS_ARCH)))
ifdef SHORT_LIBNAME
STATIC_LIBRARY_NAME	:= $(SHORT_LIBNAME)
SHARED_LIBRARY_NAME	:= $(SHORT_LIBNAME)
endif
endif
LIBRARY			:= $(LIB_PREFIX)$(STATIC_LIBRARY_NAME).$(LIB_SUFFIX)
endif # STATIC_LIBRARY_NAME
endif # LIBRARY

ifndef HOST_LIBRARY
ifdef HOST_LIBRARY_NAME
HOST_LIBRARY		:= $(LIB_PREFIX)$(HOST_LIBRARY_NAME).$(LIB_SUFFIX)
endif
endif

ifdef LIBRARY
ifneq (_1,$(FORCE_SHARED_LIB)_$(BUILD_STATIC_LIBS))
ifdef MKSHLIB

ifdef LIB_IS_C_ONLY
MKSHLIB			= $(MKCSHLIB)
endif

ifdef MAKE_FRAMEWORK
SHARED_LIBRARY		:= $(SHARED_LIBRARY_NAME)
else
SHARED_LIBRARY		:= $(DLL_PREFIX)$(SHARED_LIBRARY_NAME)$(DLL_SUFFIX)
endif

ifeq ($(OS_ARCH),OS2)
DEF_FILE		:= $(SHARED_LIBRARY:.dll=.def)
endif

ifneq (,$(filter OS2 WINNT WINCE,$(OS_ARCH)))
IMPORT_LIBRARY		:= $(LIB_PREFIX)$(SHARED_LIBRARY_NAME).$(IMPORT_LIB_SUFFIX)
endif

ifdef MOZ_ENABLE_LIBXUL
EMBED_MANIFEST_AT=2
endif

endif # MKSHLIB
endif # FORCE_SHARED_LIB && !BUILD_STATIC_LIBS
endif # LIBRARY

ifeq (,$(BUILD_STATIC_LIBS)$(FORCE_STATIC_LIB))
LIBRARY			:= $(NULL)
endif

ifeq (_1,$(FORCE_SHARED_LIB)_$(BUILD_STATIC_LIBS))
SHARED_LIBRARY		:= $(NULL)
DEF_FILE		:= $(NULL)
IMPORT_LIBRARY		:= $(NULL)
endif

ifdef FORCE_STATIC_LIB
ifndef FORCE_SHARED_LIB
SHARED_LIBRARY		:= $(NULL)
DEF_FILE		:= $(NULL)
IMPORT_LIBRARY		:= $(NULL)
endif
endif

ifdef FORCE_SHARED_LIB
ifndef FORCE_STATIC_LIB
LIBRARY			:= $(NULL)
endif
endif

ifeq (,$(filter-out WINNT WINCE,$(OS_ARCH)))
ifndef GNU_CC

#
# Unless we're building SIMPLE_PROGRAMS, all C++ files share a PDB file per
# directory. For parallel builds, this PDB file is shared and locked by
# MSPDBSRV.EXE, starting with MSVC8 SP1. If you're using MSVC 7.1 or MSVC8
# without SP1, don't do parallel builds.
#
# The final PDB for libraries and programs is created by the linker and uses
# a different name from the single PDB file created by the compiler. See
# bug 462740.
#

ifdef SIMPLE_PROGRAMS
COMPILE_PDBFILE = $(basename $(@F)).pdb
else
COMPILE_PDBFILE = generated.pdb
endif

LINK_PDBFILE = $(basename $(@F)).pdb
ifdef MOZ_DEBUG
CODFILE=$(basename $(@F)).cod
endif

ifdef MOZ_MAPINFO
ifdef SHARED_LIBRARY_NAME
MAPFILE=$(SHARED_LIBRARY_NAME).map
else
MAPFILE=$(basename $(@F)).map
endif # SHARED_LIBRARY_NAME
endif # MOZ_MAPINFO

ifdef DEFFILE
OS_LDFLAGS += -DEF:$(DEFFILE)
EXTRA_DEPS += $(DEFFILE)
endif

ifdef MAPFILE
OS_LDFLAGS += -MAP:$(MAPFILE)
endif

endif # !GNU_CC

ifdef ENABLE_CXX_EXCEPTIONS
ifdef GNU_CC
CXXFLAGS		+= -fexceptions
else
ifeq (,$(filter-out 1200 1300 1310,$(_MSC_VER)))
CXXFLAGS		+= -GX
else
CXXFLAGS		+= -EHsc
endif # _MSC_VER
endif # GNU_CC
endif # ENABLE_CXX_EXCEPTIONS
endif # WINNT

ifndef MOZILLA_1_9_2_BRANCH
ifeq ($(SOLARIS_SUNPRO_CXX),1)
CXXFLAGS += -features=extensions -D__FUNCTION__=__func__
ifeq (86,$(findstring 86,$(OS_TEST)))
OS_LDFLAGS += -M $(MOZILLA_DIR)/config/solaris_ia32.map
endif # x86
endif # Solaris Sun Studio C++
endif # ! MOZILLA_1_9_2_BRANCH

ifeq (,$(filter-out WINNT WINCE,$(HOST_OS_ARCH)))
HOST_PDBFILE=$(basename $(@F)).pdb
endif

ifndef TARGETS
TARGETS			= $(LIBRARY) $(SHARED_LIBRARY) $(PROGRAM) $(SIMPLE_PROGRAMS) $(HOST_LIBRARY) $(HOST_PROGRAM) $(HOST_SIMPLE_PROGRAMS)
endif

ifndef OBJS
_OBJS			= \
	$(JRI_STUB_CFILES) \
	$(addsuffix .$(OBJ_SUFFIX), $(JMC_GEN)) \
	$(CSRCS:.c=.$(OBJ_SUFFIX)) \
	$(patsubst %.cc,%.$(OBJ_SUFFIX),$(CPPSRCS:.cpp=.$(OBJ_SUFFIX))) \
	$(CMSRCS:.m=.$(OBJ_SUFFIX)) \
	$(CMMSRCS:.mm=.$(OBJ_SUFFIX)) \
	$(ASFILES:.$(ASM_SUFFIX)=.$(OBJ_SUFFIX))
OBJS	= $(strip $(_OBJS))
endif

ifndef HOST_OBJS
_HOST_OBJS		= \
        $(addprefix host_,$(HOST_CSRCS:.c=.$(OBJ_SUFFIX))) \
	$(addprefix host_,$(patsubst %.cc,%.$(OBJ_SUFFIX),$(HOST_CPPSRCS:.cpp=.$(OBJ_SUFFIX)))) \
	$(addprefix host_,$(HOST_CMSRCS:.m=.$(OBJ_SUFFIX))) \
	$(addprefix host_,$(HOST_CMMSRCS:.mm=.$(OBJ_SUFFIX)))
HOST_OBJS = $(strip $(_HOST_OBJS))
endif

LIBOBJS			:= $(addprefix \", $(OBJS))
LIBOBJS			:= $(addsuffix \", $(LIBOBJS))

ifndef MOZ_AUTO_DEPS
ifneq (,$(OBJS)$(XPIDLSRCS)$(SDK_XPIDLSRCS)$(SIMPLE_PROGRAMS))
MDDEPFILES		= $(addprefix $(MDDEPDIR)/,$(OBJS:.$(OBJ_SUFFIX)=.pp))
ifndef NO_GEN_XPT
MDDEPFILES		+= $(addprefix $(MDDEPDIR)/,$(XPIDLSRCS:.idl=.xpt)) \
			   $(addprefix $(MDDEPDIR)/,$(SDK_XPIDLSRCS:.idl=.xpt))
endif
endif
endif

ALL_TRASH = \
	$(GARBAGE) $(TARGETS) $(OBJS) $(PROGOBJS) LOGS TAGS a.out \
	$(filter-out $(ASFILES),$(OBJS:.$(OBJ_SUFFIX)=.s)) $(OBJS:.$(OBJ_SUFFIX)=.ii) \
	$(OBJS:.$(OBJ_SUFFIX)=.i) \
	$(HOST_PROGOBJS) $(HOST_OBJS) $(IMPORT_LIBRARY) $(DEF_FILE)\
	$(EXE_DEF_FILE) so_locations _gen _stubs $(wildcard *.res) $(wildcard *.RES) \
	$(wildcard *.pdb) $(CODFILE) $(MAPFILE) $(IMPORT_LIBRARY) \
	$(SHARED_LIBRARY:$(DLL_SUFFIX)=.exp) $(wildcard *.ilk) \
	$(PROGRAM:$(BIN_SUFFIX)=.exp) $(SIMPLE_PROGRAMS:$(BIN_SUFFIX)=.exp) \
	$(PROGRAM:$(BIN_SUFFIX)=.lib) $(SIMPLE_PROGRAMS:$(BIN_SUFFIX)=.lib) \
	$(SIMPLE_PROGRAMS:$(BIN_SUFFIX)=.$(OBJ_SUFFIX)) \
	$(wildcard gts_tmp_*) $(LIBRARY:%.a=.%.timestamp)
ALL_TRASH_DIRS = \
	$(GARBAGE_DIRS) /no-such-file

ifdef SIMPLE_PROGRAMS
GARBAGE			+= $(SIMPLE_PROGRAMS:%=%.$(OBJ_SUFFIX))
endif

ifdef HOST_SIMPLE_PROGRAMS
GARBAGE			+= $(HOST_SIMPLE_PROGRAMS:%=%.$(OBJ_SUFFIX))
endif

#
# the Solaris WorkShop template repository cache.  it occasionally can get
# out of sync, so targets like clobber should kill it.
#
ifeq ($(SOLARIS_SUNPRO_CXX),1)
GARBAGE_DIRS += SunWS_cache
endif

ifeq ($(OS_ARCH),OpenVMS)
GARBAGE			+= $(wildcard *.*_defines)
ifdef SHARED_LIBRARY
VMS_SYMVEC_FILE		= $(SHARED_LIBRARY:$(DLL_SUFFIX)=_symvec.opt)
ifdef MOZ_DEBUG
VMS_SYMVEC_FILE_MODULE	= $(MOZILLA_SRCDIR)/build/unix/vms/$(notdir $(SHARED_LIBRARY:$(DLL_SUFFIX)=_dbg_symvec.opt))
else
VMS_SYMVEC_FILE_MODULE	= $(MOZILLA_SRCDIR)/build/unix/vms/$(notdir $(SHARED_LIBRARY:$(DLL_SUFFIX)=_symvec.opt))
endif
VMS_SYMVEC_FILE_COMP	= $(MOZILLA_SRCDIR)/build/unix/vms/component_symvec.opt
GARBAGE			+= $(VMS_SYMVEC_FILE)
ifdef IS_COMPONENT
DSO_LDOPTS := $(filter-out -auto_symvec,$(DSO_LDOPTS)) $(VMS_SYMVEC_FILE)
endif
endif
endif

XPIDL_GEN_DIR		= _xpidlgen

ifdef MOZ_UPDATE_XTERM
# Its good not to have a newline at the end of the titlebar string because it
# makes the make -s output easier to read.  Echo -n does not work on all
# platforms, but we can trick sed into doing it.
UPDATE_TITLE = sed -e "s!Y!$@ in $(shell $(BUILD_TOOLS)/print-depth-path.sh)/$(dir)!" $(MOZILLA_DIR)/config/xterm.str;
UPDATE_TITLE_export = sed -e "s!Y!export in $(shell $(BUILD_TOOLS)/print-depth-path.sh)/$*!" $(MOZILLA_DIR)/config/xterm.str;
UPDATE_TITLE_libs = sed -e "s!Y!libs in $(shell $(BUILD_TOOLS)/print-depth-path.sh)/$*!" $(MOZILLA_DIR)/config/xterm.str;
UPDATE_TITLE_tools = sed -e "s!Y!tools in $(shell $(BUILD_TOOLS)/print-depth-path.sh)/$*!" $(MOZILLA_DIR)/config/xterm.str;
endif

ifneq (,$(strip $(DIRS)))
LOOP_OVER_DIRS = \
    @$(EXIT_ON_ERROR) \
    $(foreach dir,$(DIRS),$(UPDATE_TITLE) $(MAKE) -C $(dir) $@; )
endif

# we only use this for the makefiles target and other stuff that doesn't matter
ifneq (,$(strip $(PARALLEL_DIRS)))
LOOP_OVER_PARALLEL_DIRS = \
    @$(EXIT_ON_ERROR) \
    $(foreach dir,$(PARALLEL_DIRS),$(UPDATE_TITLE) $(MAKE) -C $(dir) $@; )
endif

ifneq (,$(strip $(STATIC_DIRS)))
LOOP_OVER_STATIC_DIRS = \
    @$(EXIT_ON_ERROR) \
    $(foreach dir,$(STATIC_DIRS),$(UPDATE_TITLE) $(MAKE) -C $(dir) $@; )
endif

ifneq (,$(strip $(TOOL_DIRS)))
LOOP_OVER_TOOL_DIRS = \
    @$(EXIT_ON_ERROR) \
    $(foreach dir,$(TOOL_DIRS),$(UPDATE_TITLE) $(MAKE) -C $(dir) $@; )
endif

ifdef PARALLEL_DIRS
# create a bunch of fake targets for order-only processing
PARALLEL_DIRS_export = $(addsuffix _export,$(PARALLEL_DIRS))
PARALLEL_DIRS_libs = $(addsuffix _libs,$(PARALLEL_DIRS))
PARALLEL_DIRS_tools = $(addsuffix _tools,$(PARALLEL_DIRS))

.PHONY: $(PARALLEL_DIRS_export) $(PARALLEL_DIRS_libs) $(PARALLEL_DIRS_tools)
endif

#
# Now we can differentiate between objects used to build a library, and
# objects used to build an executable in the same directory.
#
ifndef PROGOBJS
PROGOBJS		= $(OBJS)
endif

ifndef HOST_PROGOBJS
HOST_PROGOBJS		= $(HOST_OBJS)
endif

# MAKE_DIRS: List of directories to build while looping over directories.
# A Makefile that needs $(MDDEPDIR) created but doesn't set any of these
# variables we know to check can just set NEED_MDDEPDIR explicitly.
ifneq (,$(OBJS)$(XPIDLSRCS)$(SDK_XPIDLSRCS)$(SIMPLE_PROGRAMS)$(NEED_MDDEPDIR))
MAKE_DIRS		+= $(CURDIR)/$(MDDEPDIR)
GARBAGE_DIRS		+= $(MDDEPDIR)
endif

#
# Tags: emacs (etags), vi (ctags)
# TAG_PROGRAM := ctags -L -
#
TAG_PROGRAM		= xargs etags -a

#
# Turn on C++ linking if we have any .cpp or .mm files
# (moved this from config.mk so that config.mk can be included 
#  before the CPPSRCS are defined)
#
ifneq ($(CPPSRCS)$(CMMSRCS),)
CPP_PROG_LINK		= 1
endif

#
# Make sure to wrap static libs inside linker specific flags to turn on & off
# inclusion of all symbols inside the static libs
#
ifndef NO_LD_ARCHIVE_FLAGS
ifdef SHARED_LIBRARY_LIBS
EXTRA_DSO_LDOPTS := $(MKSHLIB_FORCE_ALL) $(SHARED_LIBRARY_LIBS) $(MKSHLIB_UNFORCE_ALL) $(EXTRA_DSO_LDOPTS)
endif
endif

#
# This will strip out symbols that the component should not be 
# exporting from the .dynsym section.
#
ifdef IS_COMPONENT
EXTRA_DSO_LDOPTS += $(MOZ_COMPONENTS_VERSION_SCRIPT_LDFLAGS)
endif # IS_COMPONENT

#
# Enforce the requirement that MODULE_NAME must be set 
# for components in static builds
#
ifdef IS_COMPONENT
ifdef EXPORT_LIBRARY
ifndef FORCE_SHARED_LIB
ifndef MODULE_NAME
$(error MODULE_NAME is required for components which may be used in static builds)
endif
endif
endif
endif

#
# MacOS X specific stuff
#

ifeq ($(OS_ARCH),Darwin)
ifdef SHARED_LIBRARY
ifdef IS_COMPONENT
EXTRA_DSO_LDOPTS	+= -bundle
else
EXTRA_DSO_LDOPTS	+= -dynamiclib -install_name @executable_path/$(SHARED_LIBRARY) -compatibility_version 1 -current_version 1 -single_module
endif
endif
endif

#
# On NetBSD a.out systems, use -Bsymbolic.  This fixes what would otherwise be
# fatal symbol name clashes between components.
#
ifeq ($(OS_ARCH),NetBSD)
ifeq ($(DLL_SUFFIX),.so.1.0)
ifdef IS_COMPONENT
EXTRA_DSO_LDOPTS += -Wl,-Bsymbolic
endif
endif
endif

ifeq ($(OS_ARCH),FreeBSD)
ifdef IS_COMPONENT
EXTRA_DSO_LDOPTS += -Wl,-Bsymbolic
endif
endif

ifeq ($(OS_ARCH),NetBSD)
ifneq (,$(filter arc cobalt hpcmips mipsco newsmips pmax sgimips,$(OS_TEST)))
ifeq ($(MODULE),layout)
OS_CFLAGS += -Wa,-xgot
OS_CXXFLAGS += -Wa,-xgot
endif
endif
endif

ifeq ($(OS_ARCH),Linux)
ifneq (,$(filter mips mipsel,$(OS_TEST)))
ifeq ($(MODULE),layout)
OS_CFLAGS += -Wa,-xgot
OS_CXXFLAGS += -Wa,-xgot
endif
endif
endif

#
# HP-UXBeOS specific section: for COMPONENTS only, add -Bsymbolic flag
# which uses internal symbols first
#
ifeq ($(OS_ARCH),HP-UX)
ifdef IS_COMPONENT
ifeq ($(GNU_CC)$(GNU_CXX),)
EXTRA_DSO_LDOPTS += -Wl,-Bsymbolic
ifneq ($(HAS_EXTRAEXPORTS),1)
MKSHLIB  += -Wl,+eNSGetModule -Wl,+eerrno
MKCSHLIB += +eNSGetModule +eerrno
ifneq ($(OS_TEST),ia64)
MKSHLIB  += -Wl,+e_shlInit
MKCSHLIB += +e_shlInit
endif # !ia64
endif # !HAS_EXTRAEXPORTS
endif # non-gnu compilers
endif # IS_COMPONENT
endif # HP-UX

ifeq ($(OS_ARCH),AIX)
ifdef IS_COMPONENT
ifneq ($(HAS_EXTRAEXPORTS),1)
MKSHLIB += -bE:$(MOZILLA_DIR)/build/unix/aix.exp -bnoexpall
MKCSHLIB += -bE:$(MOZILLA_DIR)/build/unix/aix.exp -bnoexpall
endif # HAS_EXTRAEXPORTS
endif # IS_COMPONENT
endif # AIX

#
# OSF1: add -B symbolic flag for components
#
ifeq ($(OS_ARCH),OSF1)
ifdef IS_COMPONENT
ifeq ($(GNU_CC)$(GNU_CXX),)
EXTRA_DSO_LDOPTS += -B symbolic
endif  
endif  
endif

#
# Linux: add -Bsymbolic flag for components
# 
ifeq ($(OS_ARCH),Linux)
ifdef IS_COMPONENT
EXTRA_DSO_LDOPTS += -Wl,-Bsymbolic
endif
endif 

#
# MINGW32
#
ifeq ($(OS_ARCH),WINNT)
ifdef GNU_CC
ifndef IS_COMPONENT
DSO_LDOPTS += -Wl,--out-implib -Wl,$(IMPORT_LIBRARY)
endif
endif
endif

ifeq ($(USE_TVFS),1)
IFLAGS1 = -rb
IFLAGS2 = -rb
else
IFLAGS1 = -m 644
IFLAGS2 = -m 755
endif

ifeq (_WINNT,$(GNU_CC)_$(OS_ARCH))
OUTOPTION = -Fo# eol
else
OUTOPTION = -o # eol
endif # WINNT && !GNU_CC
ifneq (,$(filter WINCE,$(OS_ARCH)))
OUTOPTION = -Fo# eol
endif

ifeq ($(OS_TARGET), WINCE)
OUTOPTION = -Fo# eol
HOST_OUTOPTION = -Fo# eol
else

ifeq (,$(CROSS_COMPILE))
HOST_OUTOPTION = $(OUTOPTION)
else
HOST_OUTOPTION = -o # eol
endif

endif
################################################################################

# SUBMAKEFILES: List of Makefiles for next level down.
#   This is used to update or create the Makefiles before invoking them.
SUBMAKEFILES += $(addsuffix /Makefile, $(DIRS) $(TOOL_DIRS) $(PARALLEL_DIRS))

# The root makefile doesn't want to do a plain export/libs, because
# of the tiers and because of libxul. Suppress the default rules in favor
# of something else. Makefiles which use this var *must* provide a sensible
# default rule before including rules.mk
ifndef SUPPRESS_DEFAULT_RULES
ifdef TIERS
default all alldep::
	$(EXIT_ON_ERROR) \
	$(foreach tier,$(TIERS),$(MAKE) tier_$(tier); ) true

else

default all::
ifneq (,$(strip $(STATIC_DIRS)))
	$(foreach dir,$(STATIC_DIRS),$(MAKE) -C $(dir); )
endif
	$(MAKE) export
	$(MAKE) libs
	$(MAKE) tools

# Do depend as well
alldep:: 
	$(MAKE) export
	$(MAKE) depend
	$(MAKE) libs
	$(MAKE) tools

endif # TIERS
endif # SUPPRESS_DEFAULT_RULES

ifeq ($(filter s,$(MAKEFLAGS)),)
ECHO := echo
QUIET :=
else
ECHO := true
QUIET := -q
endif

MAKE_TIER_SUBMAKEFILES = +$(if $(tier_$*_dirs),$(MAKE) $(addsuffix /Makefile,$(tier_$*_dirs)))

export_tier_%: 
	@$(ECHO) "$@"
	@$(MAKE_TIER_SUBMAKEFILES)
	@$(EXIT_ON_ERROR) \
	$(foreach dir,$(tier_$*_dirs),$(MAKE) -C $(dir) export; ) true

libs_tier_%:
	@$(ECHO) "$@"
	@$(MAKE_TIER_SUBMAKEFILES)
	@$(EXIT_ON_ERROR) \
	$(foreach dir,$(tier_$*_dirs),$(MAKE) -C $(dir) libs; ) true

tools_tier_%:
	@$(ECHO) "$@"
	@$(MAKE_TIER_SUBMAKEFILES)
	@$(EXIT_ON_ERROR) \
	$(foreach dir,$(tier_$*_dirs),$(MAKE) -C $(dir) tools; ) true

$(foreach tier,$(TIERS),tier_$(tier))::
	@$(ECHO) "$@: $($@_staticdirs) $($@_dirs)"
	@$(EXIT_ON_ERROR) \
	$(foreach dir,$($@_staticdirs),$(MAKE) -C $(dir); ) true
	$(MAKE) export_$@
	$(MAKE) libs_$@

# Do everything from scratch
everything::
	$(MAKE) clean
	$(MAKE) alldep

# Add dummy depend target for tinderboxes
depend::

ifdef ALL_PLATFORMS
all_platforms:: $(NFSPWD)
	@d=`$(NFSPWD)`;							\
	if test ! -d LOGS; then rm -rf LOGS; mkdir LOGS; else true; fi;	\
	for h in $(PLATFORM_HOSTS); do					\
		echo "On $$h: $(MAKE) $(ALL_PLATFORMS) >& LOGS/$$h.log";\
		rsh $$h -n "(chdir $$d;					\
			     $(MAKE) $(ALL_PLATFORMS) >& LOGS/$$h.log;	\
			     echo DONE) &" 2>&1 > LOGS/$$h.pid &	\
		sleep 1;						\
	done

$(NFSPWD):
	cd $(@D); $(MAKE) $(@F)
endif

# Target to only regenerate makefiles
makefiles: $(SUBMAKEFILES)
ifneq (,$(DIRS)$(TOOL_DIRS)$(PARALLEL_DIRS))
	+$(LOOP_OVER_PARALLEL_DIRS)
	+$(LOOP_OVER_DIRS)
	+$(LOOP_OVER_TOOL_DIRS)
endif

ifdef PARALLEL_DIRS
export:: $(PARALLEL_DIRS_export)

$(PARALLEL_DIRS_export): %_export: %/Makefile
	+@$(UPDATE_TITLE_export) $(MAKE) -C $* export
endif

export:: $(SUBMAKEFILES) $(MAKE_DIRS) $(if $(EXPORTS)$(XPIDLSRCS)$(SDK_HEADERS)$(SDK_XPIDLSRCS),$(PUBLIC)) $(if $(SDK_HEADERS)$(SDK_XPIDLSRCS),$(SDK_PUBLIC)) $(if $(XPIDLSRCS),$(IDL_DIR)) $(if $(SDK_XPIDLSRCS),$(SDK_IDL_DIR))
	+$(LOOP_OVER_DIRS)
	+$(LOOP_OVER_TOOL_DIRS)

ifdef PARALLEL_DIRS
tools:: $(PARALLEL_DIRS_tools)

$(PARALLEL_DIRS_tools): %_tools: %/Makefile
	+@$(UPDATE_TITLE_tools) $(MAKE) -C $* tools
endif

tools:: $(SUBMAKEFILES) $(MAKE_DIRS)
	+$(LOOP_OVER_DIRS)
ifneq (,$(strip $(TOOL_DIRS)))
	@$(EXIT_ON_ERROR) \
	$(foreach dir,$(TOOL_DIRS),$(UPDATE_TITLE) $(MAKE) -C $(dir) libs; )
endif

#
# Rule to create list of libraries for final link
#
export::
ifdef LIBRARY_NAME
ifdef EXPORT_LIBRARY
ifdef IS_COMPONENT
ifdef BUILD_STATIC_LIBS
ifdef MOZILLA_1_9_2_BRANCH
	@$(PERL) -I$(MOZILLA_DIR)/config $(MOZILLA_DIR)/config/build-list.pl $(FINAL_LINK_COMPS) $(STATIC_LIBRARY_NAME)
else
	@$(PYTHON) $(MOZILLA_DIR)/config/buildlist.py $(FINAL_LINK_COMPS) $(STATIC_LIBRARY_NAME)
endif
ifdef MODULE_NAME
ifdef MOZILLA_1_9_2_BRANCH
	@$(PERL) -I$(MOZILLA_DIR)/config $(MOZILLA_DIR)/config/build-list.pl $(FINAL_LINK_COMP_NAMES) $(MODULE_NAME)
else
	@$(PYTHON) $(MOZILLA_DIR)/config/buildlist.py $(FINAL_LINK_COMP_NAMES) $(MODULE_NAME)
endif
endif
endif # BUILD_STATIC_LIBS
else # !IS_COMPONENT
ifdef MOZILLA_1_9_2_BRANCH
	$(PERL) -I$(MOZILLA_DIR)/config $(MOZILLA_DIR)/config/build-list.pl $(FINAL_LINK_LIBS) $(STATIC_LIBRARY_NAME)
else
	$(PYTHON) $(MOZILLA_DIR)/config/buildlist.py $(FINAL_LINK_LIBS) $(STATIC_LIBRARY_NAME)
endif
endif # IS_COMPONENT
endif # EXPORT_LIBRARY
endif # LIBRARY_NAME

# Create dependencies on static (and shared EXTRA_DSO_LIBS) libraries
LIBS_DEPS = $(filter %.$(LIB_SUFFIX), $(LIBS))
HOST_LIBS_DEPS = $(filter %.$(LIB_SUFFIX), $(HOST_LIBS))
DSO_LDOPTS_DEPS = $(EXTRA_DSO_LIBS) $(filter %.$(LIB_SUFFIX), $(EXTRA_DSO_LDOPTS))

ifndef MOZILLA_1_9_2_BRANCH
ifndef _LIBNAME_RELATIVE_PATHS

LIBS_DEPS += $(filter -l%, $(LIBS))
HOST_LIBS_DEPS += $(filter -l%, $(HOST_LIBS))
DSO_LDOPTS_DEPS += $(filter -l%, $(EXTRA_DSO_LDOPTS))

_LIBDIRS = $(patsubst -L%,%,$(filter -L%, $(LIBS) $(HOST_LIBS) $(EXTRA_DSO_LDOPTS)))
ifneq (,$(_LIBDIRS))
vpath $(LIB_PREFIX)%.$(LIB_SUFFIX) $(_LIBDIRS)
ifdef IMPORT_LIB_SUFFIX
vpath $(LIB_PREFIX)%.$(IMPORT_LIB_SUFFIX) $(_LIBDIRS)
endif # IMPORT_LIB_SUFFIX
vpath $(DLL_PREFIX)%$(DLL_SUFFIX) $(_LIBDIRS)
endif # _LIBDIRS

endif # _LIBNAME_RELATIVE_PATHS
endif # ! MOZILLA_1_9_2_BRANCH

# Dependencies which, if modified, should cause everything to rebuild
GLOBAL_DEPS += Makefile Makefile.in $(DEPTH)/config/autoconf.mk $(topsrcdir)/config/config.mk

##############################################
ifdef PARALLEL_DIRS
libs:: $(PARALLEL_DIRS_libs)

$(PARALLEL_DIRS_libs): %_libs: %/Makefile
	+@$(UPDATE_TITLE_libs) $(MAKE) -C $* libs
endif

libs:: $(SUBMAKEFILES) $(MAKE_DIRS) $(HOST_LIBRARY) $(LIBRARY) $(SHARED_LIBRARY) $(IMPORT_LIBRARY) $(HOST_PROGRAM) $(PROGRAM) $(HOST_SIMPLE_PROGRAMS) $(SIMPLE_PROGRAMS)
ifndef NO_DIST_INSTALL
ifdef LIBRARY
ifdef EXPORT_LIBRARY # Stage libs that will be linked into a static build
ifdef IS_COMPONENT
	$(INSTALL) $(IFLAGS1) $(LIBRARY) $(MOZDEPTH)/staticlib/components
else
	$(INSTALL) $(IFLAGS1) $(LIBRARY) $(MOZDEPTH)/staticlib
endif
endif # EXPORT_LIBRARY
ifdef DIST_INSTALL
ifdef IS_COMPONENT
	$(error Shipping static component libs makes no sense.)
else
	$(INSTALL) $(IFLAGS1) $(LIBRARY) $(DIST)/lib
endif
endif # DIST_INSTALL
endif # LIBRARY
ifdef SHARED_LIBRARY
ifdef IS_COMPONENT
	$(INSTALL) $(IFLAGS2) $(SHARED_LIBRARY) $(FINAL_TARGET)/components
	$(ELF_DYNSTR_GC) $(FINAL_TARGET)/components/$(SHARED_LIBRARY)
ifdef MOZILLA_1_9_2_BRANCH
	@$(PERL) -I$(MOZILLA_DIR)/config $(MOZILLA_DIR)/config/build-list.pl $(FINAL_TARGET)/components/components.list $(SHARED_LIBRARY)
else
	@$(PYTHON) $(MOZILLA_DIR)/config/buildlist.py $(FINAL_TARGET)/components/components.list $(SHARED_LIBRARY)
endif
ifdef BEOS_ADDON_WORKAROUND
	( cd $(FINAL_TARGET)/components && $(CC) -nostart -o $(SHARED_LIBRARY).stub $(SHARED_LIBRARY) )
endif
else # ! IS_COMPONENT
ifneq (,$(filter OS2 WINNT WINCE,$(OS_ARCH)))
	$(INSTALL) $(IFLAGS2) $(IMPORT_LIBRARY) $(DIST)/lib
else
	$(INSTALL) $(IFLAGS2) $(SHARED_LIBRARY) $(DIST)/lib
endif
	$(INSTALL) $(IFLAGS2) $(SHARED_LIBRARY) $(FINAL_TARGET)
ifdef BEOS_ADDON_WORKAROUND
	( cd $(FINAL_TARGET) && $(CC) -nostart -o $(SHARED_LIBRARY).stub $(SHARED_LIBRARY) )
endif
endif # IS_COMPONENT
endif # SHARED_LIBRARY
ifdef PROGRAM
	$(INSTALL) $(IFLAGS2) $(PROGRAM) $(FINAL_TARGET)
endif
ifdef SIMPLE_PROGRAMS
	$(INSTALL) $(IFLAGS2) $(SIMPLE_PROGRAMS) $(FINAL_TARGET)
endif
ifdef HOST_PROGRAM
	$(INSTALL) $(IFLAGS2) $(HOST_PROGRAM) $(DIST)/host/bin
endif
ifdef HOST_SIMPLE_PROGRAMS
	$(INSTALL) $(IFLAGS2) $(HOST_SIMPLE_PROGRAMS) $(DIST)/host/bin
endif
ifdef HOST_LIBRARY
	$(INSTALL) $(IFLAGS1) $(HOST_LIBRARY) $(DIST)/host/lib
endif
endif # !NO_DIST_INSTALL
	+$(LOOP_OVER_DIRS)

##############################################

ifndef NO_PROFILE_GUIDED_OPTIMIZE
ifdef MOZ_PROFILE_USE
ifeq ($(OS_ARCH)_$(GNU_CC)$(INTERNAL_TOOLS), WINNT_)
# When building with PGO, we have to make sure to re-link
# in the MOZ_PROFILE_USE phase if we linked in the
# MOZ_PROFILE_GENERATE phase. We'll touch this pgo.relink
# file in the link rule in the GENERATE phase to indicate
# that we need a relink.
ifdef SHARED_LIBRARY
$(SHARED_LIBRARY): pgo.relink
endif
ifdef PROGRAM
$(PROGRAM): pgo.relink
endif

# In the second pass, we need to merge the pgc files into the pgd file.
# The compiler would do this for us automatically if they were in the right
# place, but they're in dist/bin.
ifneq (,$(SHARED_LIBRARY)$(PROGRAM))
export::
ifdef PROGRAM
	$(PYTHON) $(MOZILLA_SRCDIR)/build/win32/pgomerge.py \
	  $(PROGRAM:$(BIN_SUFFIX)=) $(DIST)/bin
endif
ifdef SHARED_LIBRARY
	$(PYTHON) $(topsrcdir)/build/win32/pgomerge.py \
	  $(SHARED_LIBRARY_NAME) $(DIST)/bin
endif
endif # SHARED_LIBRARY || PROGRAM
endif # WINNT_
endif # MOZ_PROFILE_GENERATE || MOZ_PROFILE_USE
endif # NO_PROFILE_GUIDED_OPTIMIZE

##############################################

checkout:
	$(PYTHON) $(topsrcdir)/client.py checkout

clean clobber realclean clobber_all:: $(SUBMAKEFILES)
	-rm -f $(ALL_TRASH)
	-rm -rf $(ALL_TRASH_DIRS)
	+-$(LOOP_OVER_PARALLEL_DIRS)
	+-$(LOOP_OVER_DIRS)
	+-$(LOOP_OVER_STATIC_DIRS)
	+-$(LOOP_OVER_TOOL_DIRS)

distclean:: $(SUBMAKEFILES)
	+-$(LOOP_OVER_PARALLEL_DIRS)
	+-$(LOOP_OVER_DIRS)
	+-$(LOOP_OVER_STATIC_DIRS)
	+-$(LOOP_OVER_TOOL_DIRS)
	-rm -rf $(ALL_TRASH_DIRS) 
	-rm -f $(ALL_TRASH)  \
	Makefile .HSancillary \
	$(wildcard *.$(OBJ_SUFFIX)) $(wildcard *.ho) $(wildcard host_*.o*) \
	$(wildcard *.$(LIB_SUFFIX)) $(wildcard *$(DLL_SUFFIX)) \
	$(wildcard *.$(IMPORT_LIB_SUFFIX))
ifeq ($(OS_ARCH),OS2)
	-rm -f $(PROGRAM:.exe=.map)
endif

alltags:
	rm -f TAGS
	find $(topsrcdir) -name dist -prune -o \( -name '*.[hc]' -o -name '*.cp' -o -name '*.cpp' -o -name '*.idl' \) -print | $(TAG_PROGRAM)

#
# PROGRAM = Foo
# creates OBJS, links with LIBS to create Foo
#
$(PROGRAM): $(PROGOBJS) $(LIBS_DEPS) $(EXTRA_DEPS) $(EXE_DEF_FILE) $(RESFILE) $(GLOBAL_DEPS)
	@rm -f $@.manifest
ifeq (WINCE,$(OS_ARCH))
	$(LD) -NOLOGO -OUT:$@ $(WIN32_EXE_LDFLAGS) $(LDFLAGS) $(PROGOBJS) $(RESFILE) $(LIBS) $(EXTRA_LIBS) $(OS_LIBS)
else
ifeq (_WINNT,$(GNU_CC)_$(OS_ARCH))
	$(LD) -NOLOGO -OUT:$@ -PDB:$(LINK_PDBFILE) $(WIN32_EXE_LDFLAGS) $(LDFLAGS) $(PROGOBJS) $(RESFILE) $(LIBS) $(EXTRA_LIBS) $(OS_LIBS)
ifdef MSMANIFEST_TOOL
	@if test -f $@.manifest; then \
		if test -f "$(srcdir)/$@.manifest"; then \
			echo "Embedding manifest from $(srcdir)/$@.manifest and $@.manifest"; \
			mt.exe -NOLOGO -MANIFEST "$(win_srcdir)/$@.manifest" $@.manifest -OUTPUTRESOURCE:$@\;1; \
		else \
			echo "Embedding manifest from $@.manifest"; \
			mt.exe -NOLOGO -MANIFEST $@.manifest -OUTPUTRESOURCE:$@\;1; \
		fi; \
	elif test -f "$(srcdir)/$@.manifest"; then \
		echo "Embedding manifest from $(srcdir)/$@.manifest"; \
		mt.exe -NOLOGO -MANIFEST "$(win_srcdir)/$@.manifest" -OUTPUTRESOURCE:$@\;1; \
	fi
endif	# MSVC with manifest tool
ifdef MOZ_PROFILE_GENERATE
# touch it a few seconds into the future to work around FAT's
# 2-second granularity
	touch -t `date +%Y%m%d%H%M.%S -d "now+5seconds"` pgo.relink
endif
else # !WINNT || GNU_CC
ifeq ($(CPP_PROG_LINK),1)
	$(CCC) -o $@ $(CXXFLAGS) $(WRAP_MALLOC_CFLAGS) $(PROGOBJS) $(RESFILE) $(WIN32_EXE_LDFLAGS) $(SOLARIS_JEMALLOC_LDFLAGS) $(LDFLAGS) $(LIBS_DIR) $(LIBS) $(OS_LIBS) $(EXTRA_LIBS) $(BIN_FLAGS) $(WRAP_MALLOC_LIB) $(PROFILER_LIBS) $(EXE_DEF_FILE)
else # ! CPP_PROG_LINK
	$(CC) -o $@ $(CFLAGS) $(PROGOBJS) $(RESFILE) $(WIN32_EXE_LDFLAGS) $(SOLARIS_JEMALLOC_LDFLAGS) $(LDFLAGS) $(LIBS_DIR) $(LIBS) $(OS_LIBS) $(EXTRA_LIBS) $(BIN_FLAGS) $(EXE_DEF_FILE)
endif # CPP_PROG_LINK
endif # WINNT && !GNU_CC
endif # WINCE

ifdef ENABLE_STRIP
	$(STRIP) $@
endif
ifdef MOZ_POST_PROGRAM_COMMAND
	$(MOZ_POST_PROGRAM_COMMAND) $@
endif
ifeq ($(OS_ARCH),BeOS)
ifdef BEOS_PROGRAM_RESOURCE
	xres -o $@ $(BEOS_PROGRAM_RESOURCE)
	mimeset $@
endif
endif # BeOS

$(HOST_PROGRAM): $(HOST_PROGOBJS) $(HOST_LIBS_DEPS) $(HOST_EXTRA_DEPS) $(GLOBAL_DEPS)
ifeq (WINCE,$(OS_ARCH))
	$(HOST_LD) -NOLOGO -OUT:$@ $(HOST_OBJS) $(WIN32_EXE_LDFLAGS) $(HOST_LIBS) $(HOST_EXTRA_LIBS)
else
ifeq (_WINNT,$(GNU_CC)_$(HOST_OS_ARCH))
	$(HOST_LD) -NOLOGO -OUT:$@ -PDB:$(HOST_PDBFILE) $(HOST_OBJS) $(WIN32_EXE_LDFLAGS) $(HOST_LIBS) $(HOST_EXTRA_LIBS)
ifdef MSMANIFEST_TOOL
	@if test -f $@.manifest; then \
		if test -f "$(srcdir)/$@.manifest"; then \
			mt.exe -NOLOGO -MANIFEST "$(win_srcdir)/$@.manifest" $@.manifest -OUTPUTRESOURCE:$@\;1; \
		else \
			mt.exe -NOLOGO -MANIFEST $@.manifest -OUTPUTRESOURCE:$@\;1; \
		fi; \
		rm -f $@.manifest; \
	fi
endif	# MSVC with manifest tool
else
ifeq ($(CPP_PROG_LINK),1)
	$(HOST_CXX) -o $@ $(HOST_CXXFLAGS) $(HOST_LDFLAGS) $(HOST_PROGOBJS) $(HOST_LIBS) $(HOST_EXTRA_LIBS)
else
	$(HOST_CC) -o $@ $(HOST_CFLAGS) $(HOST_LDFLAGS) $(HOST_PROGOBJS) $(HOST_LIBS) $(HOST_EXTRA_LIBS)
endif # CPP_PROG_LINK
endif
endif

#
# This is an attempt to support generation of multiple binaries
# in one directory, it assumes everything to compile Foo is in
# Foo.o (from either Foo.c or Foo.cpp).
#
# SIMPLE_PROGRAMS = Foo Bar
# creates Foo.o Bar.o, links with LIBS to create Foo, Bar.
#
$(SIMPLE_PROGRAMS): %$(BIN_SUFFIX): %.$(OBJ_SUFFIX) $(LIBS_DEPS) $(EXTRA_DEPS) $(GLOBAL_DEPS)
ifeq (WINCE,$(OS_ARCH))
  ifdef MOZILLA_1_9_2_BRANCH
	$(LD) -nologo  -entry:main -out:$@ $< $(WIN32_EXE_LDFLAGS) $(LDFLAGS) $(LIBS) $(EXTRA_LIBS) $(OS_LIBS)
  else
	$(LD) -nologo  -entry:mainACRTStartup -out:$@ $< $(WIN32_EXE_LDFLAGS) $(LDFLAGS) $(LIBS) $(EXTRA_LIBS) $(OS_LIBS)
  endif
else
ifeq (_WINNT,$(GNU_CC)_$(OS_ARCH))
	$(LD) -nologo -out:$@ -pdb:$(LINK_PDBFILE) $< $(WIN32_EXE_LDFLAGS) $(LDFLAGS) $(LIBS) $(EXTRA_LIBS) $(OS_LIBS)
ifdef MSMANIFEST_TOOL
	@if test -f $@.manifest; then \
		mt.exe -NOLOGO -MANIFEST $@.manifest -OUTPUTRESOURCE:$@\;1; \
		rm -f $@.manifest; \
	fi
endif	# MSVC with manifest tool
else
ifeq ($(CPP_PROG_LINK),1)
	$(CCC) $(WRAP_MALLOC_CFLAGS) $(CXXFLAGS) -o $@ $< $(WIN32_EXE_LDFLAGS) $(SOLARIS_JEMALLOC_LDFLAGS) $(LDFLAGS) $(LIBS_DIR) $(LIBS) $(OS_LIBS) $(EXTRA_LIBS) $(WRAP_MALLOC_LIB) $(PROFILER_LIBS) $(BIN_FLAGS)
else
	$(CC) $(WRAP_MALLOC_CFLAGS) $(CFLAGS) $(OUTOPTION)$@ $< $(WIN32_EXE_LDFLAGS) $(SOLARIS_JEMALLOC_LDFLAGS) $(LDFLAGS) $(LIBS_DIR) $(LIBS) $(OS_LIBS) $(EXTRA_LIBS) $(WRAP_MALLOC_LIB) $(PROFILER_LIBS) $(BIN_FLAGS)
endif # CPP_PROG_LINK
endif # WINNT && !GNU_CC
endif # WINCE

ifdef ENABLE_STRIP
	$(STRIP) $@
endif
ifdef MOZ_POST_PROGRAM_COMMAND
	$(MOZ_POST_PROGRAM_COMMAND) $@
endif

$(HOST_SIMPLE_PROGRAMS): host_%$(HOST_BIN_SUFFIX): host_%.$(OBJ_SUFFIX) $(HOST_LIBS_DEPS) $(HOST_EXTRA_DEPS) $(GLOBAL_DEPS)
ifeq (WINCE,$(OS_ARCH))
	$(HOST_LD) -NOLOGO -OUT:$@ $(WIN32_EXE_LDFLAGS) $< $(HOST_LIBS) $(HOST_EXTRA_LIBS)
else
ifeq (WINNT_,$(HOST_OS_ARCH)_$(GNU_CC))
	$(HOST_LD) -NOLOGO -OUT:$@ -PDB:$(HOST_PDBFILE) $< $(WIN32_EXE_LDFLAGS) $(HOST_LIBS) $(HOST_EXTRA_LIBS)
else
ifneq (,$(HOST_CPPSRCS)$(USE_HOST_CXX))
	$(HOST_CXX) $(HOST_OUTOPTION)$@ $(HOST_CXXFLAGS) $(INCLUDES) $< $(HOST_LIBS) $(HOST_EXTRA_LIBS)
else
	$(HOST_CC) $(HOST_OUTOPTION)$@ $(HOST_CFLAGS) $(INCLUDES) $< $(HOST_LIBS) $(HOST_EXTRA_LIBS)
endif
endif
endif

#
# Purify target.  Solaris/sparc only to start.
# Purify does not recognize "egcs" or "c++" so we go with 
# "gcc" and "g++" for now.
#
pure:	$(PROGRAM)
ifeq ($(CPP_PROG_LINK),1)
	$(PURIFY) $(CCC) -o $^.pure $(CXXFLAGS) $(PROGOBJS) $(LDFLAGS) $(LIBS_DIR) $(LIBS) $(OS_LIBS) $(EXTRA_LIBS)
else
	$(PURIFY) $(CC) -o $^.pure $(CFLAGS) $(PROGOBJS) $(LDFLAGS) $(LIBS_DIR) $(LIBS) $(OS_LIBS) $(EXTRA_LIBS)
endif
ifndef NO_DIST_INSTALL
	$(INSTALL) $(IFLAGS2) $^.pure $(FINAL_TARGET)
endif

quantify: $(PROGRAM)
ifeq ($(CPP_PROG_LINK),1)
	$(QUANTIFY) $(CCC) -o $^.quantify $(CXXFLAGS) $(PROGOBJS) $(LDFLAGS) $(LIBS_DIR) $(LIBS) $(OS_LIBS) $(EXTRA_LIBS)
else
	$(QUANTIFY) $(CC) -o $^.quantify $(CFLAGS) $(PROGOBJS) $(LDFLAGS) $(LIBS_DIR) $(LIBS) $(OS_LIBS) $(EXTRA_LIBS)
endif
ifndef NO_DIST_INSTALL
	$(INSTALL) $(IFLAGS2) $^.quantify $(FINAL_TARGET)
endif

#
# This allows us to create static versions of the shared libraries
# that are built using other static libraries.  Confused...?
#
ifdef SHARED_LIBRARY_LIBS
ifeq (,$(GNU_LD)$(filter-out OS2 WINNT WINCE, $(OS_ARCH)))
ifneq (,$(BUILD_STATIC_LIBS)$(FORCE_STATIC_LIB))
LOBJS	+= $(SHARED_LIBRARY_LIBS)
endif
else
ifneq (,$(filter OSF1 BSD_OS FreeBSD NetBSD OpenBSD SunOS Darwin,$(OS_ARCH)))
CLEANUP1	:= | egrep -v '(________64ELEL_|__.SYMDEF)'
CLEANUP2	:= rm -f ________64ELEL_ __.SYMDEF
else
CLEANUP2	:= true
endif
SUB_LOBJS	= $(shell for lib in $(SHARED_LIBRARY_LIBS); do $(AR_LIST) $${lib} $(CLEANUP1); done;)
endif
endif
ifdef MOZILLA_PROBE_LIBS
PROBE_LOBJS	= $(shell for lib in $(MOZILLA_PROBE_LIBS); do $(AR_LIST) $${lib} $(CLEANUP1); done;)
endif
ifdef DTRACE_PROBE_OBJ
EXTRA_DEPS += $(DTRACE_PROBE_OBJ)
endif

$(LIBRARY): $(OBJS) $(LOBJS) $(SHARED_LIBRARY_LIBS) $(EXTRA_DEPS) $(GLOBAL_DEPS)
	rm -f $@
ifneq (,$(GNU_LD)$(filter-out OS2 WINNT WINCE, $(OS_ARCH)))
ifdef SHARED_LIBRARY_LIBS
	@rm -f $(SUB_LOBJS)
	@for lib in $(SHARED_LIBRARY_LIBS); do $(AR_EXTRACT) $${lib}; $(CLEANUP2); done
endif
endif
	$(AR) $(AR_FLAGS) $(OBJS) $(LOBJS) $(SUB_LOBJS)
	$(RANLIB) $@
	@rm -f foodummyfilefoo $(SUB_LOBJS)

ifeq (,$(filter-out WINNT WINCE, $(OS_ARCH)))
$(IMPORT_LIBRARY): $(SHARED_LIBRARY)
endif

ifeq ($(OS_ARCH),OS2)
$(DEF_FILE): $(OBJS) $(SHARED_LIBRARY_LIBS)
	rm -f $@
	echo LIBRARY $(SHARED_LIBRARY_NAME) INITINSTANCE TERMINSTANCE > $@
	echo PROTMODE >> $@
	echo CODE    LOADONCALL MOVEABLE DISCARDABLE >> $@
	echo DATA    PRELOAD MOVEABLE MULTIPLE NONSHARED >> $@
	echo EXPORTS >> $@
ifeq ($(IS_COMPONENT),1)
ifeq ($(HAS_EXTRAEXPORTS),1)
ifndef MOZ_OS2_USE_DECLSPEC
	$(FILTER) $(OBJS) $(SHARED_LIBRARY_LIBS) >> $@
endif	
else
	echo    _NSGetModule >> $@
endif
else
ifndef MOZ_OS2_USE_DECLSPEC
	$(FILTER) $(OBJS) $(SHARED_LIBRARY_LIBS) >> $@
endif	
endif
	$(ADD_TO_DEF_FILE)

ifdef MOZ_OS2_USE_DECLSPEC
$(IMPORT_LIBRARY): $(SHARED_LIBRARY)
else
$(IMPORT_LIBRARY): $(DEF_FILE)
endif
	rm -f $@
	$(IMPLIB) $@ $^
	$(RANLIB) $@
endif # OS/2

$(HOST_LIBRARY): $(HOST_OBJS) Makefile
	rm -f $@
	$(HOST_AR) $(HOST_AR_FLAGS) $(HOST_OBJS)
	$(HOST_RANLIB) $@

ifdef NO_LD_ARCHIVE_FLAGS
SUB_SHLOBJS = $(SUB_LOBJS)
endif

ifdef HAVE_DTRACE
ifndef XP_MACOSX
ifdef DTRACE_PROBE_OBJ
ifndef DTRACE_LIB_DEPENDENT
$(DTRACE_PROBE_OBJ): $(OBJS)
	dtrace -G -C -s $(MOZILLA_DTRACE_SRC) -o $(DTRACE_PROBE_OBJ) $(OBJS)
endif
endif
endif
endif

# On Darwin (Mac OS X), dwarf2 debugging uses debug info left in .o files,
# so instead of deleting .o files after repacking them into a dylib, we make
# symlinks back to the originals. The symlinks are a no-op for stabs debugging,
# so no need to conditionalize on OS version or debugging format.

$(SHARED_LIBRARY): $(OBJS) $(LOBJS) $(DEF_FILE) $(RESFILE) $(SHARED_LIBRARY_LIBS) $(EXTRA_DEPS) $(DSO_LDOPTS_DEPS) $(GLOBAL_DEPS)
ifndef INCREMENTAL_LINKER
	rm -f $@
endif
ifeq ($(OS_ARCH),OpenVMS)
	@if test ! -f $(VMS_SYMVEC_FILE); then \
	  if test -f $(VMS_SYMVEC_FILE_MODULE); then \
	    echo Creating specific component options file $(VMS_SYMVEC_FILE); \
	    cp $(VMS_SYMVEC_FILE_MODULE) $(VMS_SYMVEC_FILE); \
	  fi; \
	fi
ifdef IS_COMPONENT
	@if test ! -f $(VMS_SYMVEC_FILE); then \
	  echo Creating generic component options file $(VMS_SYMVEC_FILE); \
	  cp $(VMS_SYMVEC_FILE_COMP) $(VMS_SYMVEC_FILE); \
	fi
endif
endif # OpenVMS
ifdef NO_LD_ARCHIVE_FLAGS
ifdef SHARED_LIBRARY_LIBS
	@rm -f $(SUB_SHLOBJS)
	@for lib in $(SHARED_LIBRARY_LIBS); do $(AR_EXTRACT) $${lib}; $(CLEANUP2); done
ifeq ($(OS_ARCH),Darwin)
	@echo Making symlinks to the original object files in the archive libraries $(SHARED_LIBRARY_LIBS)
	@for lib in $(SHARED_LIBRARY_LIBS); do \
		libdir=`echo $$lib|sed -e 's,/[^/]*\.a,,'`; \
		ofiles=`$(AR_LIST) $${lib}`; \
		for ofile in $$ofiles; do \
			if [ -f $$libdir/$$ofile ]; then \
				rm -f $$ofile; \
				ln -s $$libdir/$$ofile $$ofile; \
			fi; \
		done; \
	done
endif
endif # SHARED_LIBRARY_LIBS
endif # NO_LD_ARCHIVE_FLAGS
ifdef DTRACE_LIB_DEPENDENT
	@rm -f $(PROBE_LOBJS)
	@for lib in $(MOZILLA_PROBE_LIBS); do $(AR_EXTRACT) $${lib}; $(CLEANUP2); done
ifndef XP_MACOSX
	dtrace -G -C -s $(MOZILLA_DTRACE_SRC) -o  $(DTRACE_PROBE_OBJ) $(PROBE_LOBJS)
endif
	@for lib in $(MOZILLA_PROBE_LIBS); do \
		ofiles=`$(AR_LIST) $${lib}`; \
		$(AR_DELETE) $${lib} $$ofiles; \
	done
	$(MKSHLIB) $(SHLIB_LDSTARTFILE) $(OBJS) $(LOBJS) $(SUB_SHLOBJS) $(DTRACE_PROBE_OBJ) $(PROBE_LOBJS) $(RESFILE) $(LDFLAGS) $(EXTRA_DSO_LDOPTS) $(OS_LIBS) $(EXTRA_LIBS) $(DEF_FILE) $(SHLIB_LDENDFILE)
	@rm -f $(PROBE_LOBJS)
	@rm -f $(DTRACE_PROBE_OBJ)
	@for lib in $(MOZILLA_PROBE_LIBS); do \
		if [ -L $${lib} ]; then rm -f `readlink $${lib}`; fi; \
	done
	@rm -f $(MOZILLA_PROBE_LIBS)

else # ! DTRACE_LIB_DEPENDENT
	$(MKSHLIB) $(SHLIB_LDSTARTFILE) $(OBJS) $(DTRACE_PROBE_OBJ) $(LOBJS) $(SUB_SHLOBJS) $(RESFILE) $(LDFLAGS) $(EXTRA_DSO_LDOPTS) $(OS_LIBS) $(EXTRA_LIBS) $(DEF_FILE) $(SHLIB_LDENDFILE)
endif # DTRACE_LIB_DEPENDENT

ifeq (_WINNT,$(GNU_CC)_$(OS_ARCH))
ifdef MSMANIFEST_TOOL
ifdef EMBED_MANIFEST_AT
	@if test -f $@.manifest; then \
		mt.exe -NOLOGO -MANIFEST $@.manifest -OUTPUTRESOURCE:$@\;$(EMBED_MANIFEST_AT); \
		rm -f $@.manifest; \
	fi
endif   # EMBED_MANIFEST_AT
endif	# MSVC with manifest tool
ifdef MOZ_PROFILE_GENERATE
	touch -t `date +%Y%m%d%H%M.%S -d "now+5seconds"` pgo.relink
endif
endif	# WINNT && !GCC
ifeq ($(OS_ARCH),Darwin)
else # non-Darwin
	@rm -f $(SUB_SHLOBJS)
endif # Darwin
	@rm -f foodummyfilefoo $(DELETE_AFTER_LINK)
	chmod +x $@
ifdef ENABLE_STRIP
	$(STRIP) $@
endif
ifdef MOZ_POST_DSO_LIB_COMMAND
	$(MOZ_POST_DSO_LIB_COMMAND) $@
endif

ifdef MOZ_AUTO_DEPS
ifdef COMPILER_DEPEND
ifeq ($(SOLARIS_SUNPRO_CC),1)
_MDDEPFILE = $(MDDEPDIR)/$(@F).pp

define MAKE_DEPS_AUTO_CC
if test -d $(@D); then \
	echo "Building deps for $< using Sun Studio cc"; \
	$(CC) $(COMPILE_CFLAGS) -xM  $< >$(_MDDEPFILE) ; \
fi
endef
define MAKE_DEPS_AUTO_CXX
if test -d $(@D); then \
	echo "Building deps for $< using Sun Studio CC"; \
	$(CXX) $(COMPILE_CXXFLAGS) -xM $< >$(_MDDEPFILE) ; \
fi
endef
endif # Sun Studio on Solaris
else # COMPILER_DEPEND
#
# Generate dependencies on the fly
#
_MDDEPFILE = $(MDDEPDIR)/$(@F).pp

define MAKE_DEPS_AUTO
if test -d $(@D); then \
	echo "Building deps for $<"; \
	$(MKDEPEND) -o'.$(OBJ_SUFFIX)' -f- $(DEFINES) $(ACDEFINES) $(INCLUDES) $< 2>/dev/null | sed -e "s|^[^ ]*/||" > $(_MDDEPFILE) ; \
fi
endef

MAKE_DEPS_AUTO_CC = $(MAKE_DEPS_AUTO)
MAKE_DEPS_AUTO_CXX = $(MAKE_DEPS_AUTO)

endif # COMPILER_DEPEND

endif # MOZ_AUTO_DEPS

ifdef MOZ_MEMORY
ifeq ($(OS_ARCH),SunOS)
SOLARIS_JEMALLOC_LDFLAGS = $(call EXPAND_LIBNAME_PATH,jemalloc,$(DIST)/lib)
endif
endif

# Rules for building native targets must come first because of the host_ prefix
host_%.$(OBJ_SUFFIX): %.c $(GLOBAL_DEPS)
	$(REPORT_BUILD)
	$(ELOG) $(HOST_CC) $(HOST_OUTOPTION)$@ -c $(HOST_CFLAGS) $(INCLUDES) $(NSPR_CFLAGS) $(_VPATH_SRCS)

host_%.$(OBJ_SUFFIX): %.cpp $(GLOBAL_DEPS)
	$(REPORT_BUILD)
	$(ELOG) $(HOST_CXX) $(HOST_OUTOPTION)$@ -c $(HOST_CXXFLAGS) $(INCLUDES) $(NSPR_CFLAGS) $(_VPATH_SRCS)

host_%.$(OBJ_SUFFIX): %.cc $(GLOBAL_DEPS)
	$(REPORT_BUILD)
	$(ELOG) $(HOST_CXX) $(HOST_OUTOPTION)$@ -c $(HOST_CXXFLAGS) $(INCLUDES) $(NSPR_CFLAGS) $(_VPATH_SRCS)

host_%.$(OBJ_SUFFIX): %.m $(GLOBAL_DEPS)
	$(REPORT_BUILD)
	$(ELOG) $(HOST_CC) $(HOST_OUTOPTION)$@ -c $(HOST_CFLAGS) $(HOST_CMFLAGS) $(INCLUDES) $(NSPR_CFLAGS) $(_VPATH_SRCS)

host_%.$(OBJ_SUFFIX): %.mm $(GLOBAL_DEPS)
	$(REPORT_BUILD)
	$(ELOG) $(HOST_CXX) $(HOST_OUTOPTION)$@ -c $(HOST_CXXFLAGS) $(HOST_CMMFLAGS) $(INCLUDES) $(NSPR_CFLAGS) $(_VPATH_SRCS)

%: %.c $(GLOBAL_DEPS)
	$(REPORT_BUILD)
	@$(MAKE_DEPS_AUTO_CC)
	$(ELOG) $(CC) $(CFLAGS) $(LDFLAGS) $(OUTOPTION)$@ $(_VPATH_SRCS)

%.$(OBJ_SUFFIX): %.c $(GLOBAL_DEPS)
	$(REPORT_BUILD)
	@$(MAKE_DEPS_AUTO_CC)
	$(ELOG) $(CC) $(OUTOPTION)$@ -c $(COMPILE_CFLAGS) $(_VPATH_SRCS)

ifdef ASFILES
# The AS_DASH_C_FLAG is needed cause not all assemblers (Solaris) accept
# a '-c' flag.
%.$(OBJ_SUFFIX): %.$(ASM_SUFFIX) $(GLOBAL_DEPS)
	$(AS) -o $@ $(ASFLAGS) $(AS_DASH_C_FLAG) $(_VPATH_SRCS)
endif

%.$(OBJ_SUFFIX): %.S $(GLOBAL_DEPS)
	$(AS) -o $@ $(ASFLAGS) -c $<

%: %.cpp $(GLOBAL_DEPS)
	@$(MAKE_DEPS_AUTO_CXX)
	$(CCC) $(OUTOPTION)$@ $(CXXFLAGS) $(_VPATH_SRCS) $(LDFLAGS)

#
# Please keep the next two rules in sync.
#
%.$(OBJ_SUFFIX): %.cc $(GLOBAL_DEPS)
	$(REPORT_BUILD)
	@$(MAKE_DEPS_AUTO_CXX)
	$(ELOG) $(CCC) $(OUTOPTION)$@ -c $(COMPILE_CXXFLAGS) $(_VPATH_SRCS)

%.$(OBJ_SUFFIX): %.cpp $(GLOBAL_DEPS)
	$(REPORT_BUILD)
	@$(MAKE_DEPS_AUTO_CXX)
ifdef STRICT_CPLUSPLUS_SUFFIX
	echo "#line 1 \"$*.cpp\"" | cat - $*.cpp > t_$*.cc
	$(ELOG) $(CCC) -o $@ -c $(COMPILE_CXXFLAGS) t_$*.cc
	rm -f t_$*.cc
else
	$(ELOG) $(CCC) $(OUTOPTION)$@ -c $(COMPILE_CXXFLAGS) $(_VPATH_SRCS)
endif #STRICT_CPLUSPLUS_SUFFIX

$(OBJ_PREFIX)%.$(OBJ_SUFFIX): %.mm $(GLOBAL_DEPS)
	$(REPORT_BUILD)
	@$(MAKE_DEPS_AUTO_CXX)
	$(ELOG) $(CCC) -o $@ -c $(COMPILE_CXXFLAGS) $(COMPILE_CMMFLAGS) $(_VPATH_SRCS)

$(OBJ_PREFIX)%.$(OBJ_SUFFIX): %.m $(GLOBAL_DEPS)
	$(REPORT_BUILD)
	@$(MAKE_DEPS_AUTO_CC)
	$(ELOG) $(CC) -o $@ -c $(COMPILE_CFLAGS) $(COMPILE_CMFLAGS) $(_VPATH_SRCS)

%.s: %.cpp
	$(CCC) -S $(COMPILE_CXXFLAGS) $(_VPATH_SRCS)

%.s: %.cc
	$(CCC) -S $(COMPILE_CXXFLAGS) $(_VPATH_SRCS)

%.s: %.c
	$(CC) -S $(COMPILE_CFLAGS) $(_VPATH_SRCS)

%.i: %.cpp
	$(CCC) -C -E $(COMPILE_CXXFLAGS) $(_VPATH_SRCS) > $*.i

%.i: %.cc
	$(CCC) -C -E $(COMPILE_CXXFLAGS) $(_VPATH_SRCS) > $*.i

%.i: %.c
	$(CC) -C -E $(COMPILE_CFLAGS) $(_VPATH_SRCS) > $*.i

%.i: %.mm
	$(CCC) -C -E $(COMPILE_CXXFLAGS) $(COMPILE_CMMFLAGS) $(_VPATH_SRCS) > $*.i

%.res: %.rc
	@echo Creating Resource file: $@
ifeq ($(OS_ARCH),OS2)
	$(RC) $(RCFLAGS:-D%=-d %) -i $(subst /,\,$(srcdir)) -r $< $@
else
ifdef GNU_CC
	$(RC) $(RCFLAGS) $(filter-out -U%,$(DEFINES)) $(INCLUDES:-I%=--include-dir %) $(OUTOPTION)$@ $(_VPATH_SRCS)
else
	$(RC) $(RCFLAGS) -r $(DEFINES) $(INCLUDES) $(OUTOPTION)$@ $(_VPATH_SRCS)
endif
endif

# need 3 separate lines for OS/2
%: %.pl
	rm -f $@
	cp $< $@
	chmod +x $@

%: %.sh
	rm -f $@; cp $< $@; chmod +x $@

# Cancel these implicit rules
#
%: %,v

%: RCS/%,v

%: s.%

%: SCCS/s.%

###############################################################################
# Update Makefiles
###############################################################################

# In GNU make 3.80, makefiles must use the /cygdrive syntax, even if we're
# processing them with AS perl. See bug 232003
ifdef AS_PERL
CYGWIN_TOPSRCDIR = -nowrap -p $(topsrcdir) -wrap
endif

# Note: Passing depth to make-makefile is optional.
#       It saves the script some work, though.
Makefile: Makefile.in
	@$(PERL) $(AUTOCONF_TOOLS)/make-makefile -t $(topsrcdir) -d $(DEPTH) $(CYGWIN_TOPSRCDIR)

ifdef SUBMAKEFILES
# VPATH does not work on some machines in this case, so add $(srcdir)
$(SUBMAKEFILES): % : $(srcdir)/%.in
	$(PERL) $(AUTOCONF_TOOLS)/make-makefile -t $(topsrcdir) -d $(DEPTH) $(CYGWIN_TOPSRCDIR) $@
endif

ifdef AUTOUPDATE_CONFIGURE
$(topsrcdir)/configure: $(topsrcdir)/configure.in
	(cd $(topsrcdir) && $(AUTOCONF)) && (cd $(DEPTH) && ./config.status --recheck)
endif

###############################################################################
# Bunch of things that extend the 'export' rule (in order):
###############################################################################

################################################################################
# Copy each element of EXPORTS to $(PUBLIC)

ifneq ($(EXPORTS)$(XPIDLSRCS)$(SDK_HEADERS)$(SDK_XPIDLSRCS),)
$(SDK_PUBLIC) $(PUBLIC):
	$(NSINSTALL) -D $@
endif

ifneq ($(XPI_NAME),)
$(FINAL_TARGET):
	$(NSINSTALL) -D $@

export:: $(FINAL_TARGET)
endif

ifndef NO_DIST_INSTALL
ifneq ($(EXPORTS),)
export:: $(EXPORTS) $(PUBLIC)
	$(INSTALL) $(IFLAGS1) $^
endif 

ifneq ($(SDK_HEADERS),)
export:: $(SDK_HEADERS) $(SDK_PUBLIC)
	$(INSTALL) $(IFLAGS1) $^

export:: $(SDK_HEADERS) $(PUBLIC)
	$(INSTALL) $(IFLAGS1) $^
endif 
endif # NO_DIST_INSTALL

################################################################################
# Copy each element of PREF_JS_EXPORTS

ifdef GRE_MODULE
PREF_DIR = greprefs
else
ifneq (,$(XPI_NAME)$(LIBXUL_SDK))
PREF_DIR = defaults/preferences
else
PREF_DIR = defaults/pref
endif
endif

ifneq ($(PREF_JS_EXPORTS),)
# on win32, pref files need CRLF line endings... see bug 206029
ifeq (WINNT,$(OS_ARCH))
PREF_PPFLAGS = --line-endings=crlf
endif

ifndef NO_DIST_INSTALL
$(FINAL_TARGET)/$(PREF_DIR):
	$(NSINSTALL) -D $@

libs:: $(FINAL_TARGET)/$(PREF_DIR) $(PREF_JS_EXPORTS)
	$(EXIT_ON_ERROR)  \
	for i in $(PREF_JS_EXPORTS); do \
	  dest=$(FINAL_TARGET)/$(PREF_DIR)/`basename $$i`; \
	  $(RM) -f $$dest; \
	  $(PYTHON) $(MOZILLA_SRCDIR)/config/Preprocessor.py $(PREF_PPFLAGS) $(DEFINES) $(ACDEFINES) $(XULPPFLAGS) $$i > $$dest; \
	done
endif
endif

################################################################################
# Copy each element of AUTOCFG_JS_EXPORTS to $(FINAL_TARGET)/defaults/autoconfig

ifneq ($(AUTOCFG_JS_EXPORTS),)
$(FINAL_TARGET)/defaults/autoconfig::
	$(NSINSTALL) -D $@

ifndef NO_DIST_INSTALL
export:: $(AUTOCFG_JS_EXPORTS) $(FINAL_TARGET)/defaults/autoconfig
	$(INSTALL) $(IFLAGS1) $^
endif

endif 
################################################################################
# Export the elements of $(XPIDLSRCS) & $(SDK_XPIDLSRCS), 
# generating .h and .xpt files and moving them to the appropriate places.

ifneq ($(XPIDLSRCS)$(SDK_XPIDLSRCS),)

export:: $(patsubst %.idl,$(XPIDL_GEN_DIR)/%.h, $(XPIDLSRCS))

ifndef XPIDL_MODULE
XPIDL_MODULE		= $(MODULE)
endif

ifeq ($(XPIDL_MODULE),) # we need $(XPIDL_MODULE) to make $(XPIDL_MODULE).xpt
export:: FORCE
	@echo
	@echo "*** Error processing XPIDLSRCS:"
	@echo "Please define MODULE or XPIDL_MODULE when defining XPIDLSRCS,"
	@echo "so we have a module name to use when creating MODULE.xpt."
	@echo; sleep 2; false
endif

$(SDK_IDL_DIR) $(IDL_DIR)::
	$(NSINSTALL) -D $@

# generate .h files from into $(XPIDL_GEN_DIR), then export to $(PUBLIC);
# warn against overriding existing .h file. 
$(XPIDL_GEN_DIR)/.done:
	@if test ! -d $(XPIDL_GEN_DIR); then echo Creating $(XPIDL_GEN_DIR)/.done; rm -rf $(XPIDL_GEN_DIR); mkdir $(XPIDL_GEN_DIR); fi
	@touch $@

# don't depend on $(XPIDL_GEN_DIR), because the modification date changes
# with any addition to the directory, regenerating all .h files -> everything.

$(XPIDL_GEN_DIR)/%.h: %.idl $(XPIDL_COMPILE) $(XPIDL_GEN_DIR)/.done
	$(REPORT_BUILD)
	$(ELOG) $(XPIDL_COMPILE) -m header -w $(XPIDL_FLAGS) -o $(XPIDL_GEN_DIR)/$* $(_VPATH_SRCS)
	@if test -n "$(findstring $*.h, $(EXPORTS) $(SDK_HEADERS))"; \
	  then echo "*** WARNING: file $*.h generated from $*.idl overrides $(srcdir)/$*.h"; else true; fi

ifndef NO_GEN_XPT
# generate intermediate .xpt files into $(XPIDL_GEN_DIR), then link
# into $(XPIDL_MODULE).xpt and export it to $(FINAL_TARGET)/components.
$(XPIDL_GEN_DIR)/%.xpt: %.idl $(XPIDL_COMPILE) $(XPIDL_GEN_DIR)/.done
	$(REPORT_BUILD)
	$(ELOG) $(XPIDL_COMPILE) -m typelib -w $(XPIDL_FLAGS) -e $@ -d $(MDDEPDIR)/$*.pp $(_VPATH_SRCS)

# no need to link together if XPIDLSRCS contains only XPIDL_MODULE
ifneq ($(XPIDL_MODULE).idl,$(strip $(XPIDLSRCS)))
$(XPIDL_GEN_DIR)/$(XPIDL_MODULE).xpt: $(patsubst %.idl,$(XPIDL_GEN_DIR)/%.xpt,$(XPIDLSRCS) $(SDK_XPIDLSRCS)) $(GLOBAL_DEPS) $(XPIDL_LINK)
	$(XPIDL_LINK) $(XPIDL_GEN_DIR)/$(XPIDL_MODULE).xpt $(patsubst %.idl,$(XPIDL_GEN_DIR)/%.xpt,$(XPIDLSRCS) $(SDK_XPIDLSRCS)) 
endif # XPIDL_MODULE.xpt != XPIDLSRCS

libs:: $(XPIDL_GEN_DIR)/$(XPIDL_MODULE).xpt
ifndef NO_DIST_INSTALL
	$(INSTALL) $(IFLAGS1) $(XPIDL_GEN_DIR)/$(XPIDL_MODULE).xpt $(FINAL_TARGET)/components
endif

endif # NO_GEN_XPT

GARBAGE_DIRS		+= $(XPIDL_GEN_DIR)

endif # XPIDLSRCS || SDK_XPIDLSRCS

ifneq ($(XPIDLSRCS),)
# export .idl files to $(IDL_DIR)
ifndef NO_DIST_INSTALL
export:: $(XPIDLSRCS) $(IDL_DIR)
	$(INSTALL) $(IFLAGS1) $^

export:: $(patsubst %.idl,$(XPIDL_GEN_DIR)/%.h, $(XPIDLSRCS)) $(PUBLIC)
	$(INSTALL) $(IFLAGS1) $^ 
endif # NO_DIST_INSTALL

endif # XPIDLSRCS



#
# General rules for exporting idl files.
#
# WORK-AROUND ONLY, for mozilla/tools/module-deps/bootstrap.pl build.
# Bug to fix idl dependency problems w/o this extra build pass is
#   http://bugzilla.mozilla.org/show_bug.cgi?id=145777
#
$(IDL_DIR)::
	$(NSINSTALL) -D $@

export-idl:: $(SUBMAKEFILES) $(MAKE_DIRS)

ifneq ($(XPIDLSRCS)$(SDK_XPIDLSRCS),)
ifndef NO_DIST_INSTALL
export-idl:: $(XPIDLSRCS) $(SDK_XPIDLSRCS) $(IDL_DIR)
	$(INSTALL) $(IFLAGS1) $^
endif
endif
	+$(LOOP_OVER_PARALLEL_DIRS)
	+$(LOOP_OVER_DIRS)
	+$(LOOP_OVER_TOOL_DIRS)




ifneq ($(SDK_XPIDLSRCS),)
# export .idl files to $(IDL_DIR) & $(SDK_IDL_DIR)
ifndef NO_DIST_INSTALL
export:: $(SDK_XPIDLSRCS) $(IDL_DIR)
	$(INSTALL) $(IFLAGS1) $^

export:: $(SDK_XPIDLSRCS) $(SDK_IDL_DIR)
	$(INSTALL) $(IFLAGS1) $^

export:: $(patsubst %.idl,$(XPIDL_GEN_DIR)/%.h, $(SDK_XPIDLSRCS)) $(PUBLIC)
	$(INSTALL) $(IFLAGS1) $^

export:: $(patsubst %.idl,$(XPIDL_GEN_DIR)/%.h, $(SDK_XPIDLSRCS)) $(SDK_PUBLIC)
	$(INSTALL) $(IFLAGS1) $^
endif

endif # SDK_XPIDLSRCS


################################################################################
# Copy each element of EXTRA_COMPONENTS to $(FINAL_TARGET)/components
ifdef EXTRA_COMPONENTS
libs:: $(EXTRA_COMPONENTS)
ifndef NO_DIST_INSTALL
	$(INSTALL) $(IFLAGS1) $^ $(FINAL_TARGET)/components
ifdef MOZILLA_1_9_2_BRANCH
	@$(PERL) -I$(MOZILLA_DIR)/config $(MOZILLA_DIR)/config/build-list.pl $(FINAL_TARGET)/components/components.list $(notdir $^)
else
	@$(PYTHON) $(MOZILLA_DIR)/config/buildlist.py $(FINAL_TARGET)/components/components.list $(notdir $^)
endif

endif

endif

ifdef EXTRA_PP_COMPONENTS
libs:: $(EXTRA_PP_COMPONENTS)
ifndef NO_DIST_INSTALL
ifdef MOZILLA_1_9_2_BRANCH
	$(EXIT_ON_ERROR) \
	$(NSINSTALL) -D $(FINAL_TARGET)/components; \
	for i in $^; do \
          fname=`basename $$i`; \
	  dest=$(FINAL_TARGET)/components/$${fname}; \
	  $(RM) -f $$dest; \
	  $(PYTHON) $(MOZILLA_SRCDIR)/config/Preprocessor.py $(DEFINES) $(ACDEFINES) $(XULPPFLAGS) $$i > $$dest; \
	  $(PERL) -I$(MOZILLA_DIR)/config $(MOZILLA_DIR)/config/build-list.pl $(FINAL_TARGET)/components/components.list $$fname; \
	done
else
	$(EXIT_ON_ERROR) \
	$(NSINSTALL) -D $(FINAL_TARGET)/components; \
	for i in $^; do \
          fname=`basename $$i`; \
	  dest=$(FINAL_TARGET)/components/$${fname}; \
	  $(RM) -f $$dest; \
	  $(PYTHON) $(MOZILLA_SRCDIR)/config/Preprocessor.py $(DEFINES) $(ACDEFINES) $(XULPPFLAGS) $$i > $$dest; \
	  $(PYTHON) $(MOZILLA_DIR)/config/buildlist.py $(FINAL_TARGET)/components/components.list $$fname; \
	done
endif
endif

endif

################################################################################
# Copy each element of EXTRA_JS_MODULES to $(FINAL_TARGET)/modules
ifdef EXTRA_JS_MODULES
libs:: $(EXTRA_JS_MODULES)
ifndef NO_DIST_INSTALL
	$(INSTALL) $(IFLAGS1) $^ $(FINAL_TARGET)/modules
endif

endif

ifdef EXTRA_PP_JS_MODULES
libs:: $(EXTRA_PP_JS_MODULES)
ifndef NO_DIST_INSTALL
	$(EXIT_ON_ERROR) \
	$(NSINSTALL) -D $(FINAL_TARGET)/modules; \
	for i in $^; do \
	  dest=$(FINAL_TARGET)/modules/`basename $$i`; \
	  $(RM) -f $$dest; \
	  $(PYTHON) $(MOZILLA_SRCDIR)/config/Preprocessor.py $(DEFINES) $(ACDEFINES) $(XULPPFLAGS) $$i > $$dest; \
	done
endif

endif

################################################################################
# SDK

ifneq (,$(SDK_LIBRARY))
$(SDK_LIB_DIR)::
	$(NSINSTALL) -D $@

ifndef NO_DIST_INSTALL
libs:: $(SDK_LIBRARY) $(SDK_LIB_DIR)
	$(INSTALL) $(IFLAGS2) $^
endif

endif # SDK_LIBRARY

ifneq (,$(SDK_BINARY))
$(SDK_BIN_DIR)::
	$(NSINSTALL) -D $@

ifndef NO_DIST_INSTALL
libs:: $(SDK_BINARY) $(SDK_BIN_DIR)
	$(INSTALL) $(IFLAGS2) $^
endif

endif # SDK_BINARY

################################################################################
# CHROME PACKAGING

JAR_MANIFEST := $(srcdir)/jar.mn

chrome::
	$(MAKE) realchrome
	+$(LOOP_OVER_PARALLEL_DIRS)
	+$(LOOP_OVER_DIRS)
	+$(LOOP_OVER_TOOL_DIRS)

$(FINAL_TARGET)/chrome:
	$(NSINSTALL) -D $@

ifneq (,$(wildcard $(JAR_MANIFEST)))
ifndef NO_DIST_INSTALL
libs realchrome:: $(CHROME_DEPS) $(FINAL_TARGET)/chrome
	$(PYTHON) $(MOZILLA_DIR)/config/JarMaker.py \
	  $(QUIET) -j $(FINAL_TARGET)/chrome \
	  $(MAKE_JARS_FLAGS) $(XULPPFLAGS) $(DEFINES) $(ACDEFINES) \
	  $(JAR_MANIFEST)
endif
endif

ifneq ($(DIST_FILES),)
$(DIST)/bin:
	$(NSINSTALL) -D $@

libs:: $(DIST_FILES) $(DIST)/bin
	@$(EXIT_ON_ERROR) \
	for f in $(DIST_FILES); do \
	  dest=$(FINAL_TARGET)/`basename $$f`; \
	  $(RM) -f $$dest; \
	  $(PYTHON) $(MOZILLA_DIR)/config/Preprocessor.py \
	    $(XULAPP_DEFINES) $(DEFINES) $(ACDEFINES) $(XULPPFLAGS) \
	    $(srcdir)/$$f > $$dest; \
	done
endif

ifneq ($(DIST_CHROME_FILES),)
libs:: $(DIST_CHROME_FILES)
	@$(EXIT_ON_ERROR) \
	for f in $(DIST_CHROME_FILES); do \
	  dest=$(FINAL_TARGET)/chrome/`basename $$f`; \
	  $(RM) -f $$dest; \
	  $(PYTHON) $(MOZILLA_DIR)/config/Preprocessor.py \
	    $(XULAPP_DEFINES) $(DEFINES) $(ACDEFINES) $(XULPPFLAGS) \
	    $(srcdir)/$$f > $$dest; \
	done
endif

ifneq ($(XPI_PKGNAME),)
libs realchrome::
ifdef STRIP_XPI
ifndef MOZ_DEBUG
	@echo "Stripping $(XPI_PKGNAME) package directory..."
	@echo $(FINAL_TARGET)
	@cd $(FINAL_TARGET) && find . ! -type d \
			! -name "*.js" \
			! -name "*.xpt" \
			! -name "*.gif" \
			! -name "*.jpg" \
			! -name "*.png" \
			! -name "*.xpm" \
			! -name "*.txt" \
			! -name "*.rdf" \
			! -name "*.sh" \
			! -name "*.properties" \
			! -name "*.dtd" \
			! -name "*.html" \
			! -name "*.xul" \
			! -name "*.css" \
			! -name "*.xml" \
			! -name "*.jar" \
			! -name "*.dat" \
			! -name "*.tbl" \
			! -name "*.src" \
			! -name "*.reg" \
			$(PLATFORM_EXCLUDE_LIST) \
			-exec $(STRIP) $(STRIP_FLAGS) {} >/dev/null 2>&1 \;
endif
endif
	@echo "Packaging $(XPI_PKGNAME).xpi..."
	cd $(FINAL_TARGET) && $(ZIP) -qr ../$(XPI_PKGNAME).xpi *
endif

ifdef INSTALL_EXTENSION_ID
ifndef XPI_NAME
$(error XPI_NAME must be set for INSTALL_EXTENSION_ID)
endif

libs::
	$(RM) -rf "$(DIST)/bin/extensions/$(INSTALL_EXTENSION_ID)"
	$(NSINSTALL) -D "$(DIST)/bin/extensions/$(INSTALL_EXTENSION_ID)"
	cd $(FINAL_TARGET) && tar $(TAR_CREATE_FLAGS) - . | (cd "../../bin/extensions/$(INSTALL_EXTENSION_ID)" && tar -xf -)

endif

ifneq (,$(filter flat symlink,$(MOZ_CHROME_FILE_FORMAT)))
_JAR_REGCHROME_DISABLE_JAR=1
else
_JAR_REGCHROME_DISABLE_JAR=0
endif

REGCHROME = $(PERL) -I$(MOZILLA_DIR)/config $(MOZILLA_DIR)/config/add-chrome.pl \
	$(if $(filter gtk2,$(MOZ_WIDGET_TOOLKIT)),-x) \
	$(if $(CROSS_COMPILE),-o $(OS_ARCH)) $(FINAL_TARGET)/chrome/installed-chrome.txt \
	$(_JAR_REGCHROME_DISABLE_JAR)

REGCHROME_INSTALL = $(PERL) -I$(MOZILLA_DIR)/config $(MOZILLA_DIR)/config/add-chrome.pl \
	$(if $(filter gtk2,$(MOZ_WIDGET_TOOLKIT)),-x) \
	$(if $(CROSS_COMPILE),-o $(OS_ARCH)) $(DESTDIR)$(mozappdir)/chrome/installed-chrome.txt \
	$(_JAR_REGCHROME_DISABLE_JAR)


#############################################################################
# Dependency system
#############################################################################
ifdef COMPILER_DEPEND
depend::
	@echo "$(MAKE): No need to run depend target.\
			Using compiler-based depend." 1>&2
ifeq ($(GNU_CC)$(GNU_CXX),)
# Non-GNU compilers
	@echo "`echo '$(MAKE):'|sed 's/./ /g'`"\
	'(Compiler-based depend was turned on by "--enable-md".)' 1>&2
else
# GNU compilers
	@space="`echo '$(MAKE): '|sed 's/./ /g'`";\
	echo "$$space"'Since you are using a GNU compiler,\
		it is on by default.' 1>&2; \
	echo "$$space"'To turn it off, pass --disable-md to configure.' 1>&2
endif

else # ! COMPILER_DEPEND

ifndef MOZ_AUTO_DEPS

define MAKE_DEPS_NOAUTO
	$(MKDEPEND) -w1024 -o'.$(OBJ_SUFFIX)' -f- $(DEFINES) $(ACDEFINES) $(INCLUDES) $< 2>/dev/null | sed -e "s|^[^ ]*/||" > $@
endef

$(MDDEPDIR)/%.pp: %.c
	$(REPORT_BUILD)
	@$(MAKE_DEPS_NOAUTO)

$(MDDEPDIR)/%.pp: %.cpp
	$(REPORT_BUILD)
	@$(MAKE_DEPS_NOAUTO)

$(MDDEPDIR)/%.pp: %.s
	$(REPORT_BUILD)
	@$(MAKE_DEPS_NOAUTO)

ifneq (,$(OBJS)$(XPIDLSRCS)$(SDK_XPIDLSRCS)$(SIMPLE_PROGRAMS))
depend:: $(SUBMAKEFILES) $(MAKE_DIRS) $(MDDEPFILES)
else
depend:: $(SUBMAKEFILES)
endif
	+$(LOOP_OVER_PARALLEL_DIRS)
	+$(LOOP_OVER_DIRS)
	+$(LOOP_OVER_TOOL_DIRS)

dependclean:: $(SUBMAKEFILES)
	rm -f $(MDDEPFILES)
	+$(LOOP_OVER_PARALLEL_DIRS)
	+$(LOOP_OVER_DIRS)
	+$(LOOP_OVER_TOOL_DIRS)

endif # MOZ_AUTO_DEPS

endif # COMPILER_DEPEND


#############################################################################
# MDDEPDIR is the subdirectory where all the dependency files are placed.
#   This uses a make rule (instead of a macro) to support parallel
#   builds (-jN). If this were done in the LOOP_OVER_DIRS macro, two
#   processes could simultaneously try to create the same directory.
#
#   We use $(CURDIR) in the rule's target to ensure that we don't find
#   a dependency directory in the source tree via VPATH (perhaps from
#   a previous build in the source tree) and thus neglect to create a
#   dependency directory in the object directory, where we really need
#   it.

$(CURDIR)/$(MDDEPDIR):
	@if test ! -d $@; then echo Creating $@; rm -rf $@; mkdir $@; else true; fi

ifneq (,$(filter-out all chrome default export realchrome tools clean clobber clobber_all distclean realclean,$(MAKECMDGOALS)))
ifneq (,$(OBJS)$(XPIDLSRCS)$(SDK_XPIDLSRCS)$(SIMPLE_PROGRAMS))
MDDEPEND_FILES		:= $(strip $(wildcard $(MDDEPDIR)/*.pp))

ifneq (,$(MDDEPEND_FILES))
ifdef MOZILLA_1_9_2_BRANCH
ifdef PERL
# The script mddepend.pl checks the dependencies and writes to stdout
# one rule to force out-of-date objects. For example,
#   foo.o boo.o: FORCE
# The script has an advantage over including the *.pp files directly
# because it handles the case when header files are removed from the build.
# 'make' would complain that there is no way to build missing headers.
ifeq (,$(MAKE_RESTARTS))
$(MDDEPDIR)/.all.pp: FORCE
	@$(PERL) $(BUILD_TOOLS)/mddepend.pl $@ $(MDDEPEND_FILES)
endif
-include $(MDDEPDIR)/.all.pp
else
include $(MDDEPEND_FILES)
endif
else
ALL_PP_RESULTS = $(shell $(PERL) $(BUILD_TOOLS)/mddepend.pl - $(MDDEPEND_FILES))
$(eval $(ALL_PP_RESULTS))
endif # ! MOZILLA_1_9_2_BRANCH
endif

endif
endif
#############################################################################

-include $(topsrcdir)/$(MOZ_BUILD_APP)/app-rules.mk
-include $(MY_RULES)

#
# Generate Emacs tags in a file named TAGS if ETAGS was set in $(MY_CONFIG)
# or in $(MY_RULES)
#
ifdef ETAGS
ifneq ($(CSRCS)$(CPPSRCS)$(HEADERS),)
all:: TAGS
TAGS:: $(CSRCS) $(CPPSRCS) $(HEADERS)
	$(ETAGS) $(CSRCS) $(CPPSRCS) $(HEADERS)
endif
endif

################################################################################
# Special gmake rules.
################################################################################


#
# Disallow parallel builds with MSVC < 8
#
ifneq (,$(filter 1200 1300 1310,$(_MSC_VER)))
ifneq (,$(OBJS)$(HOST_OBJS))
.NOTPARALLEL:
endif
endif

#
# Re-define the list of default suffixes, so gmake won't have to churn through
# hundreds of built-in suffix rules for stuff we don't need.
#
.SUFFIXES:

#
# Fake targets.  Always run these rules, even if a file/directory with that
# name already exists.
#
.PHONY: all all_platforms alltags boot checkout chrome realchrome clean clobber clobber_all export install libs makefiles realclean run_apprunner tools $(DIRS) $(TOOL_DIRS) FORCE

# Used as a dependency to force targets to rebuild
FORCE:

# Delete target if error occurs when building target
.DELETE_ON_ERROR:

# Properly set LIBPATTERNS for the platform
.LIBPATTERNS = $(if $(IMPORT_LIB_SUFFIX),$(LIB_PREFIX)%.$(IMPORT_LIB_SUFFIX)) $(LIB_PREFIX)%.$(LIB_SUFFIX) $(DLL_PREFIX)%$(DLL_SUFFIX) 

tags: TAGS

TAGS: $(SUBMAKEFILES) $(CSRCS) $(CPPSRCS) $(wildcard *.h)
	-etags $(CSRCS) $(CPPSRCS) $(wildcard *.h)
	+$(LOOP_OVER_PARALLEL_DIRS)
	+$(LOOP_OVER_DIRS)

echo-variable-%:
	@echo "$($*)"

echo-tiers:
	@echo $(TIERS)

echo-dirs:
	@echo $(DIRS)

echo-module:
	@echo $(MODULE)

echo-requires:
	@echo $(REQUIRES)

echo-requires-recursive::
ifdef _REPORT_ALL_DIRS
	@echo $(subst $(topsrcdir)/,,$(srcdir)): $(MODULE): $(REQUIRES)
else
	@$(if $(REQUIRES),echo $(subst $(topsrcdir)/,,$(srcdir)): $(MODULE): $(REQUIRES))
endif
	+$(LOOP_OVER_PARALLEL_DIRS)
	+$(LOOP_OVER_DIRS)

echo-depth-path:
	@$(MOZILLA_SRCDIR)/build/unix/print-depth-path.sh

echo-module-name:
	@$(MOZILLA_SRCDIR)/build/package/rpm/print-module-name.sh

echo-module-filelist:
	@$(MOZILLA_SRCDIR)/build/package/rpm/print-module-filelist.sh

showtargs:
ifneq (,$(filter $(PROGRAM) $(HOST_PROGRAM) $(SIMPLE_PROGRAMS) $(HOST_LIBRARY) $(LIBRARY) $(SHARED_LIBRARY),$(TARGETS)))
	@echo --------------------------------------------------------------------------------
	@echo "PROGRAM             = $(PROGRAM)"
	@echo "SIMPLE_PROGRAMS     = $(SIMPLE_PROGRAMS)"
	@echo "LIBRARY             = $(LIBRARY)"
	@echo "SHARED_LIBRARY      = $(SHARED_LIBRARY)"
	@echo "SHARED_LIBRARY_LIBS = $(SHARED_LIBRARY_LIBS)"
	@echo "LIBS                = $(LIBS)"
	@echo "DEF_FILE            = $(DEF_FILE)"
	@echo "IMPORT_LIBRARY      = $(IMPORT_LIBRARY)"
	@echo "STATIC_LIBS         = $(STATIC_LIBS)"
	@echo "SHARED_LIBS         = $(SHARED_LIBS)"
	@echo "EXTRA_DSO_LIBS      = $(EXTRA_DSO_LIBS)"
	@echo "EXTRA_DSO_LDOPTS    = $(EXTRA_DSO_LDOPTS)"
	@echo "DEPENDENT_LIBS      = $(DEPENDENT_LIBS)"
	@echo --------------------------------------------------------------------------------
endif
	+$(LOOP_OVER_PARALLEL_DIRS)
	+$(LOOP_OVER_DIRS)

showbuild:
	@echo "MOZ_BUILD_ROOT     = $(MOZ_BUILD_ROOT)"
	@echo "MOZ_WIDGET_TOOLKIT = $(MOZ_WIDGET_TOOLKIT)"
	@echo "CC                 = $(CC)"
	@echo "CXX                = $(CXX)"
	@echo "CCC                = $(CCC)"
	@echo "CPP                = $(CPP)"
	@echo "LD                 = $(LD)"
	@echo "AR                 = $(AR)"
	@echo "IMPLIB             = $(IMPLIB)"
	@echo "FILTER             = $(FILTER)"
	@echo "MKSHLIB            = $(MKSHLIB)"
	@echo "MKCSHLIB           = $(MKCSHLIB)"
	@echo "RC                 = $(RC)"
	@echo "CFLAGS             = $(CFLAGS)"
	@echo "OS_CFLAGS          = $(OS_CFLAGS)"
	@echo "COMPILE_CFLAGS     = $(COMPILE_CFLAGS)"
	@echo "CXXFLAGS           = $(CXXFLAGS)"
	@echo "OS_CXXFLAGS        = $(OS_CXXFLAGS)"
	@echo "COMPILE_CXXFLAGS   = $(COMPILE_CXXFLAGS)"
	@echo "COMPILE_CMFLAGS    = $(COMPILE_CMFLAGS)"
	@echo "COMPILE_CMMFLAGS   = $(COMPILE_CMMFLAGS)"
	@echo "LDFLAGS            = $(LDFLAGS)"
	@echo "OS_LDFLAGS         = $(OS_LDFLAGS)"
	@echo "DSO_LDOPTS         = $(DSO_LDOPTS)"
	@echo "OS_INCLUDES        = $(OS_INCLUDES)"
	@echo "OS_LIBS            = $(OS_LIBS)"
	@echo "EXTRA_LIBS         = $(EXTRA_LIBS)"
	@echo "BIN_FLAGS          = $(BIN_FLAGS)"
	@echo "INCLUDES           = $(INCLUDES)"
	@echo "DEFINES            = $(DEFINES)"
	@echo "ACDEFINES          = $(ACDEFINES)"
	@echo "BIN_SUFFIX         = $(BIN_SUFFIX)"
	@echo "LIB_SUFFIX         = $(LIB_SUFFIX)"
	@echo "DLL_SUFFIX         = $(DLL_SUFFIX)"
	@echo "IMPORT_LIB_SUFFIX  = $(IMPORT_LIB_SUFFIX)"
	@echo "INSTALL            = $(INSTALL)"

showhost:
	@echo "HOST_CC            = $(HOST_CC)"
	@echo "HOST_CXX           = $(HOST_CXX)"
	@echo "HOST_CFLAGS        = $(HOST_CFLAGS)"
	@echo "HOST_LDFLAGS       = $(HOST_LDFLAGS)"
	@echo "HOST_LIBS          = $(HOST_LIBS)"
	@echo "HOST_EXTRA_LIBS    = $(HOST_EXTRA_LIBS)"
	@echo "HOST_EXTRA_DEPS    = $(HOST_EXTRA_DEPS)"
	@echo "HOST_PROGRAM       = $(HOST_PROGRAM)"
	@echo "HOST_OBJS          = $(HOST_OBJS)"
	@echo "HOST_PROGOBJS      = $(HOST_PROGOBJS)"
	@echo "HOST_LIBRARY       = $(HOST_LIBRARY)"

showbuildmods::
	@echo "Build Modules	= $(BUILD_MODULES)"
	@echo "Module dirs	= $(BUILD_MODULE_DIRS)"

zipmakes:
ifneq (,$(filter $(PROGRAM) $(SIMPLE_PROGRAMS) $(LIBRARY) $(SHARED_LIBRARY),$(TARGETS)))
	zip $(DEPTH)/makefiles $(subst $(topsrcdir),$(MOZ_SRC)/mozilla,$(srcdir)/Makefile.in)
endif
	+$(LOOP_OVER_PARALLEL_DIRS)
	+$(LOOP_OVER_DIRS)

documentation:
	@cd $(DEPTH)
	$(DOXYGEN) $(DEPTH)/config/doxygen.cfg

ifdef ENABLE_TESTS
check:: $(SUBMAKEFILES) $(MAKE_DIRS)
	+$(LOOP_OVER_PARALLEL_DIRS)
	+$(LOOP_OVER_DIRS)
	+$(LOOP_OVER_TOOL_DIRS)
endif<|MERGE_RESOLUTION|>--- conflicted
+++ resolved
@@ -81,12 +81,7 @@
 endif
 
 ifeq (,$(filter-out WINNT WINCE,$(OS_ARCH)))
-<<<<<<< HEAD
-_VPATH_SRCS = $(abspath $<)
-=======
-PWD := $(CURDIR)
 _VPATH_SRCS = $(if $(filter /%,$<),$<,$(PWD)/$<)
->>>>>>> 4d7d5777
 else
 _VPATH_SRCS = $<
 endif
