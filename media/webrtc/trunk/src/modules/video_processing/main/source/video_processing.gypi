--- conflicted
+++ resolved
@@ -13,14 +13,9 @@
       'type': '<(library)',
       'dependencies': [
         'webrtc_utility',
-<<<<<<< HEAD
-        '<(webrtc_root)/common_audio/common_audio.gyp:spl',
-        '<(webrtc_root)/common_video/common_video.gyp:webrtc_vplib',
-        '<(webrtc_root)/common_video/common_video.gyp:webrtc_jpeg',
-=======
         '<(webrtc_root)/common_audio/common_audio.gyp:signal_processing',
          '<(webrtc_root)/common_video/common_video.gyp:webrtc_libyuv',
->>>>>>> c70c0039
+        '<(webrtc_root)/common_video/common_video.gyp:webrtc_jpeg',
         '<(webrtc_root)/system_wrappers/source/system_wrappers.gyp:system_wrappers',
       ],
       'include_dirs': [
