--- conflicted
+++ resolved
@@ -14,12 +14,8 @@
       'dependencies': [
         'webrtc_utility',
         '<(webrtc_root)/common_audio/common_audio.gyp:signal_processing',
-<<<<<<< HEAD
-         '<(webrtc_root)/common_video/common_video.gyp:webrtc_libyuv',
+        '<(webrtc_root)/common_video/common_video.gyp:webrtc_libyuv',
         '<(webrtc_root)/common_video/common_video.gyp:webrtc_jpeg',
-=======
-        '<(webrtc_root)/common_video/common_video.gyp:webrtc_libyuv',
->>>>>>> 34bd0cf6
         '<(webrtc_root)/system_wrappers/source/system_wrappers.gyp:system_wrappers',
       ],
       'include_dirs': [
